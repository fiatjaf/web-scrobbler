--- conflicted
+++ resolved
@@ -312,7 +312,6 @@
     },
 
     {
-<<<<<<< HEAD
         label: "Beats Music",
         matches: ["*://*.beatsmusic.com/*"],
         js: ["jquery.cookie.js", "connectors/beats.js"]
@@ -340,17 +339,12 @@
         label: "Yandex.Music",
         matches: ["*://music.yandex.ru/*"],
         js: ["connectors/yandex.js"]
-=======
-      label: "Beats Music",
-      matches: ["*://*.beatsmusic.com/*"],
-      js: ["jquery.cookie.js", "connectors/beats.js"]
     },
 
     {
         label: "Pleer.Com (Prostopleer)",
         matches: ["*://pleer.com/*", "*://prostopleer.com/*"],
         js: ["connectors/pleer.js"]
->>>>>>> 7ca50fd5
     }
 
 ];
