/**
 * All connectors are defined here, instead of manifest.
 *
 * Matching connector is injected to the page after document_end event.
 *
 * Do not include jQuery - it is included by default.
 *
 *
 * Supported fields:
 *
 *    label
 *          - label to be shown in options to enable/disable the connector
 *          - be careful with renaming, as connector disable state depends on the label
 *
 *    matches
 *          - array of positive matches in format described in Chrome Ext. Dev. guide
 *          - connectors are processed in order and the first match is used; you can use
 *            this behaviour to emulate exclude matches
 *
 *    js
 *          - array of paths of files to be executed
 *          - all executions happen on or after 'document_end'
 *
 *    allFrames (optional)
 *          - boolean value representing InjectDetails.allFrames
 *          - FALSE by default
 *
 */
var connectors = [
    {
        label: "Baidu Music",
        matches: ["*://play.baidu.com/*"],
        js: ["connectors/baidu.js"]
    },

    {
        label: "YouTube",
        matches: ["*://www.youtube.com/watch*", "*://www.youtube.com/user/*"],
        js: ["connectors/youtube.js"]
    },

    {
        label: "TTNET Müzik",
        matches: ["*://www.ttnetmuzik.com.tr/*"],
        js: ["connectors/ttnet.js"]
    },

    {
        label: "Thesixtyone",
        matches: ["*://www.thesixtyone.com/*"],
        js: ["connectors/61.js"]
    },

    {
        label: "Google Play Music",
        matches: ["*://play.google.com/music/*"],
        js: ["connectors/googlemusic.js"]
    },

    {
        label: "MySpace",
        matches: ["*://myspace.com/*"],
        js: ["connectors/myspace.js"]
    },

    {
        label: "Pitchfork",
        matches: ["*://pitchfork.com/*", "*://www.pitchfork.com/*"],
        js: ["connectors/pitchfork.js"]
    },

    {
        label: "Fizy",
        matches: ["*://fizy.com/*", "*://fizy.org/*"],
        js: ["connectors/fizy.js"]
    },

    {
        label: "Virgin Radio Turkiye",
        matches: ["*://*.virginradioturkiye.com/*", "*://*.radioeksen.com/*"],
        js: ["connectors/virginradiotr.js"]
    },

    {
        label: "Ghostly Discovery",
        matches: ["http://ghostly.com/discovery/play"],
        js: ["connectors/ghostly.js"]
    },

    {
        label: "Bandcamp",
        matches: ["*://*.bandcamp.com/*"],
        js: ["connectors/bandcamp.js"]
    },

    {
        label: "Jango",
        matches: ["*://www.jango.com/*"],
        js: ["connectors/jango.js", "connectors/jango-dom-inject.js"]
    },

    {
        label: "Pandora",
        matches: ["*://www.pandora.com/*"],
        js: ["connectors/pandora.js"]
    },

    {
        label: "Deezer",
        matches: ["*://www.deezer.com/*"],
        js: ["connectors/deezer.js"]
    },

    {
        label: "SoundCloud",
        matches: ["*://soundcloud.com/*"],
        js: ["connectors/soundcloud.js"]
    },

    {
        label: "Amazon",
        matches: ["*://www.amazon.com/gp/dmusic/mp3/player*", "*://www.amazon.de/gp/dmusic/mp3/player*", "*://www.amazon.es/gp/dmusic/mp3/player*", "*://www.amazon.co.uk/gp/dmusic/mp3/player*"],
        js: ["connectors/amazon.js"]
    },

    { // DEAD?
        label: "Z-Music",
        matches: ["*://z-music.org/*"],
        js: ["connectors/zmusic.js"]
    },

    {
        label: "VK",
        matches: ["*://vk.com/*"],
        js: ["connectors/vk.js"]
    },

    {
        label: "Zvooq",
        matches: ["*://zvooq.ru/*"],
        js: ["connectors/zvooq.js"]
    },

    {
        label: "Weborama",
        matches: ["*://www.weborama.fm/*"],
        js: ["connectors/weborama.js"],
        allFrames: true
    },

    {
        label: "22 Tracks",
        matches: ["*://22tracks.com/*"],
        js: ["connectors/22tracks.js"]
    },

    {
        label: "Megalyrics",
        matches: ["*://megalyrics.ru/*"],
        js: ["connectors/megalyrics.js"],
        allFrames: true
    },

    {
        label: "iHeart",
        matches: ["*://*.iheart.com/*"],
        js: ["connectors/iheart.js"]
    },

    {
        label: "Indie Shuffle",
        matches: ["*://www.indieshuffle.com/*"],
        js: ["connectors/indieshuffle.js"]
    },

    {
        label: "Tuba.FM",
        matches: ["*://fm.tuba.pl/*"],
        js: ["connectors/tubafm.js"]
    },

    {
        label: "Spotify",
        matches: ["https://play.spotify.com/*"],
        js: ["connectors/spotify.js"]
    },

    {
        label: "Grooveshark",
        matches: ["*://grooveshark.com/*"],
        js: ["connectors/grooveshark.js"]
    },

    {
        label: "Plug.dj",
        matches: ["http://plug.dj/*"],
        js: ["connectors/plugdj.js"]
    },

    {
        label: "Turntable",
        matches: ["*://turntable.fm/*"],
        js: ["connectors/turntable.js"]
    },

    {
        label: "Slacker (iframe)",
        matches: ["*://www.slacker.com/webplayer/index_embed.vm"],
        js: ["connectors/slacker.js"]
    },

    {
        label: "Slacker (main page)",
        matches: ["*://www.slacker.com/*"],
        js: ["connectors/slacker2.js"]
    },

    {
        label: "Daytrotter",
        matches: ["*://www.daytrotter.com/*"],
        js: ["connectors/daytrotter.js"]
    },

    {
        label: "AOL Radio",
        matches: ["*://aolradio.slacker.com/*"],
        js: ["connectors/aolradio.js"]
    },

    {
        label: "HillyDilly",
        matches: ["*://www.hillydilly.com/*"],
        js: ["connectors/hillydilly.js"]
    },

    {
        label: "Xbox Music",
        matches: ["*://music.xbox.com/*"],
        js: ["connectors/xboxmusic.js"]
    },

    {
        label: "8tracks",
        matches: ["*://8tracks.com/*"],
        js: ["connectors/8tracks.js"]
    },

    {
        label: "Moje Polskie Radio",
        matches: ["*://moje.polskieradio.pl/station/*"],
        js: ["connectors/mojepolskieradio.js"]
    },

    {
        label: "Nova Planet",
        matches: ['*://www.novaplanet.com/radionova/player'],
        js: ["connectors/novaplanet.js"]
    },

    {
        label: "Radio+ Belgium",
        matches: ["*://www.radioplus.be/*"],
        js: ["connectors/radioplusbe.js"]
    },

    {
        label: "Songza",
        matches: ["*://songza.com/*"],
        js: ["connectors/songza.js"]
    },

    {
        label: "Douban Programme",
        matches: ["http://music.douban.com/programme/*"],
        js: ["connectors/douban-programme.js"]
    },

    {
        label: "Focus@Will",
        matches: ["*://www.focusatwill.com/*"],
        js: ["connectors/focusatwill.js"]
    },

    {
        label: "Le Tourne Disque",
        matches: ["*://www.letournedisque.com/*"],
        js: ["connectors/letournedisque.js"]
    },

    {
        label: "Rdio",
        matches: ["*://www.rdio.com/*"],
        js: ["connectors/rdio.js"]
    },

    {
        label: "Reddit Playlister",
        matches: ["*://redditplayer.phoenixforgotten.com/*"],
        js: ["connectors/redditplayer.js"]
    },

    {
        label: "Sullen-Ural",
        matches: ["*://sullen-ural.ru/*", "*://*.sullen-ural.ru/*"],
        js: ["connectors/sullen-ural.js"]
    },

    {
        label: "Digitally Imported and Sky.FM",
        matches: ["*://www.di.fm/*", "*://www.sky.fm/*"],
        js: ["connectors/difm.js"]
    },

    {
        label: "Beats Music",
        matches: ["*://*.beatsmusic.com/*"],
        js: ["jquery.cookie.js", "connectors/beats.js"]
    },

    {
        label: "RadioPlayer",
        matches: ["*://www.thisisstar.co.uk/*", "*://live.thebridgeradio.net/*", "*://www.chorley.fm/*", "*://www.sun-fm.com/*", "*://www.minsterfm.com/*", "*://www.uckfieldfm.co.uk/*", "*://radioplayer.bishopfm.com/*", "*://player.jackbristol.com/*", "*://player.106jack.com/*", "*://player.jackradio.com/*", "*://www.tcrfm.co.uk/*", "*://sparksunderland.com/*", "*://player.juicefm.com/*", "*://rp.xrad.io/*", "*://www.radiojackie.com/*", "*://people.bath.ac.uk/*", "*://www.2br.co.uk/*", "*://player.three.fm/*", "*://player.therevolution962.com/*", "*://player.thewave.co.uk/*", "*://www.kcclive.com/*", "*://player.absoluteradio.co.uk/*", "*://aliveradio.net/*", "*://allfm.org/*", "*://www.amazingradio.com/*", "*://www.ambersoundfm.com/*", "*://player.bailriggfm.co.uk/*", "*://player.thebay.co.uk/*", "*://www.bbc.co.uk/*", "*://www.bcbradio.co.uk/*", "*://www.thebeach.co.uk/*", "*://www.thebee.co.uk/*", "*://www.bfbs.com/*", "*://player.boltonfm.com/*", "*://andoverplayer.thebreeze.com/*", "*://basingstokeplayer.thebreeze.com/*", "*://bristolplayer.thebreeze.com/*", "*://cheltenhamplayer.thebreeze.com/*", "*://easthampshireplayer.thebreeze.com/*", "*://westwiltsplayer.thebreeze.com/*", "*://newburyplayer.thebreeze.com/*", "*://northdorsetplayer.thebreeze.com/*", "*://northsomersetplayer.thebreeze.com/*", "*://southplayer.thebreeze.com/*", "*://southamptonplayer.thebreeze.com/*", "*://winchesterplayer.thebreeze.com/*", "*://southsomersetplayer.thebreeze.com/*", "*://bridge.fm/*", "*://www.capitalfm.com/*", "*://www.capitalxtra.com/*", "*://www.thecatradio.co.uk/*", "*://ukradioplayer.cfmradio.com/*", "*://www.southendandchelmsfordradio.com/*", "*://www.silk1069.com/*", "*://www.dee1063.com/*", "*://app.musicradio.com/*", "*://ukradioplayer.citytalk.fm/*", "*://www.classicfm.com/*", "*://ukradioplayer.clyde1.com/*", "*://ukradioplayer.clyde2.com/*", "*://player.compassfm.co.uk/*", "*://northamptonshire.connectfm.com/*", "*://peterborough.connectfm.com/*", "*://ukradioplayer.coolfm.co.uk/*", "*://www.crossrhythms.co.uk/*", "*://crushradio.co.uk/*", "*://player.dearnefm.co.uk/*", "*://diversefm.com/*", "*://ukradioplayer.downtown.co.uk/*", "*://www.dream100.com/*", "*://www.drystoneradio.co.uk/*", "*://www.eagleextra.co.uk/*", "*://www.964eagle.co.uk/*", "*://www.eagle3.co.uk/*", "*://www.energyfm.net/*", "*://ondemand.georgeandfire.co.uk/*", "*://www.forestfm.co.uk/*", "*://ukradioplayer.forth2.com/*", "*://ukradioplayer.forthone.com/*", "*://www.frenchradiolondon.com/*", "*://www.funkidslive.com/*", "*://www.futureradio.co.uk/*", "*://www.gateway978.com/*", "*://nwplayer.gaydio.co.uk/*", "*://player.gaydio.co.uk/*", "*://ukradioplayer.hallamfm.co.uk/*", "*://ukrp.musicradio.com/*", "*://www.heart.co.uk/*", "*://ukradioplayer.heatradio.com/*", "*://ukradioplayer.thehitsradio.com/*", "*://player.hot1028.com/*", "*://www.hubradio.co.uk/*", "*://imaginefm.net/*", "*://www.indigofm.co.uk/*", "*://www.iwradio.co.uk/*", "*://player.jackfmswindon.com/*", "*://www.jazzfm.co/*", "*://player.juicebrighton.com/*", "*://kanefm.com/*", "*://player.kcfm.co.uk/*", "*://ukradioplayer.kerrangradio.co.uk/*", "*://ukradioplayer.key103.co.uk/*", "*://player.kingdomfm.co.uk/*", "*://kiss101.ukradioplayer.kissfmuk.com/*", "*://kiss105.ukradioplayer.kissfmuk.com/*", "*://kiss100.ukradioplayer.kissfmuk.com/*", "*://ukradioplayer.kissfresh.kissfmuk.com/*", "*://ukradioplayer.kisstory.kissfmuk.com/*", "*://www.klfm967.co.uk/*", "*://streaming.kentonline.co.uk/*", "*://player.lincsfm.co.uk/*", "*://ukradioplayer.magic.co.uk/*", "*://ukradioplayer.manchestersmagic.co.uk/*", "*://ukradioplayer.magic1152.co.uk/*", "*://ukradioplayer.magic1161.co.uk/*", "*://ukradioplayer.magic1170.co.uk/*", "*://ukradioplayer.magic1548.co.uk/*", "*://ukradioplayer.magic828.co.uk/*", "*://ukradioplayer.magic999.co.uk/*", "*://ukradioplayer.magicam.co.uk/*", "*://player.manxradio.com/*", "*://ukradioplayer.metroradio.co.uk/*", "*://ukradioplayerone.mfr.co.uk/*", "*://ukradioplayertwo.mfr.co.uk/*", "*://www.ministryofsound.com/*", "*://www.mix96.co.uk/*", "*://www.mkfm.com/*", "*://nationhits.com/*", "*://www.nationradio.com/*", "*://www.northnorfolkradio.com/*", "*://ukradioplayer.northsound1.com/*", "*://ukradioplayer.northsound2.com/*", "*://www.999radionorwich.com/*", "*://player.oakfm.co.uk/*", "*://www.originalfm.com/*", "*://palm105.co.uk/*", "*://player.peakfm.net/*", "*://www.piratefm.co.uk/*", "*://player.planetrock.com/*", "*://www.premierradio.org.uk/*", "*://player.pulse2.net/*", "*://player.pulse.co.uk/*", "*://ukradioplayer.radioaire.co.uk/*", "*://ukradioplayer.radioborders.com/*", "*://radiocarmarthenshire.com/*", "*://www.radiocaroline.co.uk/*", "*://radioceredigion.com/*", "*://ukradioplayer.radiocity.co.uk/*", "*://www.radioessex.com/*", "*://player.radioexe.co.uk/*", "*://radiolab.beds.ac.uk/*", "*://radiopembrokeshire.com/*", "*://radioplus.org.uk/*", "*://www.radiotyneside.co.uk/*", "*://www.radioverulam.com/*", "*://player.wave965.com/*", "*://radioreverb.com/*", "*://www.realradionortheast.co.uk/*", "*://www.realradionorthwest.co.uk/*", "*://www.realradio-scotland.co.uk/*", "*://www.realradiowales.co.uk/*", "*://www.realradioxs.co.uk/*", "*://www.realradioyorkshire.co.uk/*", "*://www.reprezent.org.uk/*", "*://radioplayer.resonancefm.com/*", "*://player.ridingsfm.co.uk/*", "*://rinse.fm/*", "*://listen.insightradio.co.uk/*", "*://ukradioplayer.rockfm.co.uk/*", "*://player.rotherfm.co.uk/*", "*://player.rutlandradio.co.uk/*", "*://scarletfm.com/*", "*://www.sfmradio.com/*", "*://www.toxicflames.co.uk/*", "*://player.signal1.co.uk/*", "*://player.signal107.co.uk/*", "*://player.signal2.co.uk/*", "*://smilesussex.com/*", "*://www.smoothradio.co.uk/*", "*://www.solarradio.com/*", "*://www.somervalleyfm.co.uk/*", "*://player.soundartradio.org.uk/*", "*://www.thesourcefm.co.uk/*", "*://www.spectrumradio.net/*", "*://www.spirefm.co.uk/*", "*://www.spiritfm.net/*", "*://www.star107.co.uk/*", "*://www.strayfm.com/*", "*://www.susyradio.com/*", "*://player.swanseasound.co.uk/*", "*://www.switchradio.co.uk/*", "*://talksport.com/*", "*://tonefm.co.uk/*", "*://ukradioplayer.tayam.co.uk/*", "*://ukradioplayer.tayfm.co.uk/*", "*://www.teamrockradio.com/*", "*://ukradioplayer.tfmradio.com/*", "*://player.towerfm.co.uk/*", "*://www.town102.com/*", "*://player.traxfm.co.uk/*", "*://player.2lr.co.uk/*", "*://www.u105.com/*", "*://www.ucb.co.uk/*", "*://ury.org.uk/*", "*://urn1350.net/*", "*://ukradioplayer.vikingfm.co.uk/*", "*://www.thevoicefm.co.uk/*", "*://ruvr.co.uk/*", "*://ukradioplayer.wave105.com/*", "*://www.wessexfm.com/*", "*://ukradioplayer.westfm.co.uk/*", "*://ukradioplayer.westsound.co.uk/*", "*://ukradioplayer.westsoundradio.com/*", "*://player.wirefm.com/*", "*://player.wishfm.net/*", "*://www.xfm.co.uk/*", "*://www.yorkshirecoastradio.com/*"],
        js: ["connectors/radioplayer.js"]
    },

    {
        label: "Gaana.com",
        matches: ["*://gaana.com/*"],
        js: ["connectors/gaana.js"]
    },

    {
        label: "Music Unlimited",
        matches: ["*://music.sonyentertainmentnetwork.com/*"],
        js: ["connectors/musicunlimited.js"]
    },

    {
        label: "Yandex.Music",
        matches: ["*://music.yandex.ru/*"],
        js: ["connectors/yandex.js"]
    },
    
    {
      label: "PLEX",
      matches: ["*://*32400/web/*"],
      js: ["connectors/plex.js"]
    },
    
    {
        label: "Pleer.Com (Prostopleer)",
        matches: ["*://pleer.com/*", "*://prostopleer.com/*"],
        js: ["connectors/pleer.js"]
    },
<<<<<<< HEAD

	{
		label: "TuneIn",
		matches: ["*://tunein.com/*"],
		js: ["connectors/tunein.js"]
	},

	{
        label: "MixCloud (Timestamped mixes only)",
        matches: ["*://mixcloud.com/*", "*://*.mixcloud.com/*"],
        js: ["connectors/mixcloud.js"]
    }
=======
>>>>>>> d2edbecc

    {
        label: "Xiami.com",
        matches: ["http://www.xiami.com/play*"],
        js: ["connectors/xiami.js"]
    }
];

/**
 * Creates regex from single match pattern
 *
 * @author lacivert
 * @param {String} input
 * @returns RegExp
 */
function createPattern(input) {
    if (typeof input !== 'string') return null;
    var match_pattern = '^'
        , regEscape = function (s) {
            return s.replace(/[[^$.|?*+(){}\\]/g, '\\$&');
        }
        , result = /^(\*|https?|file|ftp|chrome-extension):\/\//.exec(input);

    // Parse scheme
    if (!result) return null;
    input = input.substr(result[0].length);
    match_pattern += result[1] === '*' ? 'https?://' : result[1] + '://';

    // Parse host if scheme is not `file`
    if (result[1] !== 'file') {
        if (!(result = /^(?:\*|(\*\.)?([^\/*]+))/.exec(input))) return null;
        input = input.substr(result[0].length);
        if (result[0] === '*') {    // host is '*'
            match_pattern += '[^/]+';
        } else {
            if (result[1]) {         // Subdomain wildcard exists
                match_pattern += '(?:[^/]+\.)?';
            }
            // Append host (escape special regex characters)
            match_pattern += regEscape(result[2]);// + '/';
        }
    }
    // Add remainder (path)
    match_pattern += input.split('*').map(regEscape).join('.*');
    match_pattern += '$';

    return new RegExp(match_pattern);
}


/**
 * @param {String} label
 * @returns boolean
 */
function isConnectorEnabled(label) {
    var disabledArray = JSON.parse(localStorage.disabledConnectors);
    return (disabledArray.indexOf(label) === -1);
}


/**
 * Injects connectors to tabs upon page loading
 */
chrome.tabs.onUpdated.addListener(function (tabId, changeInfo, tab) {
    // wait for the Loaded event
    if (changeInfo.status !== 'complete')
        return;

    // run first available connector
    var anyMatch = !connectors.every(function (connector) {
        var matchOk = false;

        connector.matches.forEach(function (match) {
            matchOk = matchOk || createPattern(match).test(tab.url);
        });

        if (matchOk === true) {
            console.log('connector ' + connector.label + ' matched for ' + tab.url);
            setActionIcon(ACTION_SITE_RECOGNIZED, tabId);

            if (!isConnectorEnabled(connector.label)) {
                setActionIcon(ACTION_SITE_DISABLED, tabId);
                return false; // break forEach
            }

            // Ping the content page to see if the script is already in place.
            // In the future, connectors will have unified interface, so they will all support
            // the 'ping' request. Right now only YouTube supports this, because it
            // is the only site that uses ajax navigation via History API (which is quite hard to catch).
            // Other connectors will work as usual.
            //
            // Sadly there is no way to silently check if the script has been already injected
            // so we will see an error in the background console on load of every supported page
            chrome.tabs.sendMessage(tabId, { type: 'ping' }, function (response) {
                // if the message was sent to a non existing script or the script
                // does not implement the 'ping' message, we get response==undefined;
                if (!response) {
                    console.log('-- loaded for the first time, injecting the scripts');

                    // inject all scripts and jQuery, use slice to avoid mutating
                    var scripts = connector.js.slice(0);
                    scripts.unshift(JQUERY_PATH);

                    scripts.forEach(function (jsFile) {
                        var injectDetails = {
                            file: jsFile,
                            allFrames: connector.allFrames ? connector.allFrames : false
                        };
                        chrome.tabs.executeScript(tabId, injectDetails);
                    });
                }
                else {
                    console.log('-- subsequent ajax navigation, the scripts are already injected');
                }
            });

        }

        return !matchOk;
    });

    // hide page action if there is no match
    if (!anyMatch) {
        chrome.pageAction.hide(tabId);
    }
});<|MERGE_RESOLUTION|>--- conflicted
+++ resolved
@@ -352,7 +352,6 @@
         matches: ["*://pleer.com/*", "*://prostopleer.com/*"],
         js: ["connectors/pleer.js"]
     },
-<<<<<<< HEAD
 
 	{
 		label: "TuneIn",
@@ -364,9 +363,7 @@
         label: "MixCloud (Timestamped mixes only)",
         matches: ["*://mixcloud.com/*", "*://*.mixcloud.com/*"],
         js: ["connectors/mixcloud.js"]
-    }
-=======
->>>>>>> d2edbecc
+    },
 
     {
         label: "Xiami.com",
