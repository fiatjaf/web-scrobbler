--- conflicted
+++ resolved
@@ -1029,22 +1029,20 @@
 			js: ['connectors/v2/danceradiocz.js'],
 			version: 2
 		},
-<<<<<<< HEAD
 
 		{
 			label: 'GPMusic',
 			matches: ['*://player.gpmusic.co/*'],
 			js: ['connectors/v2/gpmusic.js'],
 			version: 2
-		}
-=======
+		},
+
 		{
 			label: 'Youtube Jukebox',
 			matches: ['http://youtube.nestharion.de/*'],
 			js: ['connectors/v2/yt-jukebox.js'],
 			version: 2
-		},
->>>>>>> 1ece28a0
+		}
 
 	];
 });