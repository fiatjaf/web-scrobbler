--- conflicted
+++ resolved
@@ -487,15 +487,16 @@
 		},
 
 		{
-<<<<<<< HEAD
 			label: 'Jazzandrain / Relaxingbeats / Epicmusictime / Holidaychristmasmusic',
 			matches: ['*://www.jazzandrain.com/*', '*://relaxingbeats.com/*', '*://epicmusictime.com/*', '*://www.holidaychristmasmusic.com/*', '*://holidaychristmasmusic.com/*'],
 			js: ['connectors/v2/jazzandrain.js'],
-=======
+			version: 2
+		},
+
+		{
 			label: 'RAW.FM',
 			matches: ['*://www.rawfm.com.au/stream/player/', '*://rawfm.com.au/stream/player/'],
 			js: ['connectors/v2/rawfm.js'],
->>>>>>> 4346e262
 			version: 2
 		},
 
