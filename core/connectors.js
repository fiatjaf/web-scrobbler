'use strict';
/**
 * All connectors are defined here, instead of manifest.
 *
 * Matching connector is injected to the page after document_end event.
 *
 * Do not include jQuery - it is included by default.
 *
 *
 * Supported fields:
 *
 *    label
 *          - label to be shown in options to enable/disable the connector
 *          - be careful with renaming, as connector disable state depends on the label
 *
 *    matches
 *          - array of positive matches in format described in Chrome Ext. Dev. guide
 *          - connectors are processed in order and the first match is used; you can use
 *            this behaviour to emulate exclude matches
 *
 *    js
 *          - array of paths of files to be executed
 *          - all executions happen on or after 'document_end'
 *
 *    allFrames (optional)
 *          - boolean value representing InjectDetails.allFrames
 *          - FALSE by default
 *
 */
define(function() {
	return [
		{
			label: 'Baidu Music',
			matches: ['*://play.baidu.com/*'],
			js: ['connectors/baidu.js']
		},

		{
			label: 'YouTube',
			matches: ['*://www.youtube.com/watch*', '*://www.youtube.com/user/*'],
			js: ['connectors/v2/youtube.js'],
			version: 2
		},

		{
			label: 'TTNET Müzik',
			matches: ['*://www.ttnetmuzik.com.tr/*'],
			js: ['connectors/ttnet.js']
		},

		{
			label: 'Thesixtyone',
			matches: ['*://www.thesixtyone.com/*'],
			js: ['connectors/61.js']
		},

		{
			label: 'Google Play Music',
			matches: ['*://play.google.com/music/*'],
			js: ['connectors/v2/googlemusic.js'],
			version: 2
		},

		{
			label: 'MySpace',
			matches: ['*://myspace.com/*'],
			js: ['connectors/myspace.js']
		},

		{
			label: 'Pitchfork Advance',
			matches: ['*://pitchfork.com/advance/*', '*://www.pitchfork.com/advance/*'],
			js: ['connectors/pitchfork-advance.js']
		},

		{
			label: 'Pitchfork',
			matches: ['*://pitchfork.com/*', '*://www.pitchfork.com/*'],
			js: ['connectors/pitchfork.js']
		},

		{
			label: 'Fizy',
			matches: ['*://fizy.com/*', '*://fizy.org/*'],
			js: ['connectors/fizy.js']
		},

		{
			label: 'Virgin Radio Turkiye',
			matches: ['*://*.virginradioturkiye.com/*', '*://*.radioeksen.com/*'],
			js: ['connectors/virginradiotr.js']
		},

		{
			label: 'Ghostly Discovery',
			matches: ['http://ghostly.com/discovery/play', 'http://www.ghostly.com/discovery/play'],
			js: ['connectors/v2/ghostly.js'],
			version: 2
		},

		{
			label: 'Bandcamp',
			matches: ['*://*.bandcamp.com/*', '*://bandcamp.com/discover*'],
			js: ['connectors/v2/bandcamp.js'],
			version: 2
		},

		{
			label: 'Jango',
			matches: ['*://www.jango.com/*'],
			js: ['connectors/jango.js', 'connectors/jango-dom-inject.js']
		},

		{
			label: 'Pandora',
			matches: ['*://www.pandora.com/*'],
			js: ['connectors/v2/pandora.js'],
			version: 2
		},

		{
			label: 'pakartot',
			matches: ['*://www.pakartot.lt/*'],
			js: ['connectors/pakartot.js']
		},

		{
			label: 'Deezer',
			matches: ['*://www.deezer.com/*'],
			js: ['connectors/deezer.js']
		},

		{
			label: 'SoundCloud',
			matches: ['*://soundcloud.com/*'],
			js: ['connectors/v2/soundcloud.js'],
			version: 2
		},

		{
			label: 'Amazon',
			matches: ['*://www.amazon.com/gp/dmusic/cloudplayer/*', '*://www.amazon.de/gp/dmusic/cloudplayer/*', '*://www.amazon.es/gp/dmusic/cloudplayer/*', '*://www.amazon.co.uk/gp/dmusic/cloudplayer/*'],
			js: ['connectors/v2/amazon.js'],
			version: 2
		},

		{ // DEAD?
			label: 'Z-Music',
			matches: ['*://z-music.org/*'],
			js: ['connectors/zmusic.js']
		},

		{
			label: 'VK',
			matches: ['*://vk.com/*'],
			js: ['connectors/vk.js']
		},

		{
			label: 'Zvooq',
			matches: ['*://zvooq.ru/*'],
			js: ['connectors/zvooq.js']
		},

		{
			label: 'Weborama',
			matches: ['*://www.weborama.fm/*'],
			js: ['connectors/weborama.js'],
			allFrames: true
		},

		{
			label: '22 Tracks',
			matches: ['*://22tracks.com/*'],
			js: ['connectors/22tracks.js']
		},

		{
			label: 'Megalyrics',
			matches: ['*://megalyrics.ru/*'],
			js: ['connectors/megalyrics.js'],
			allFrames: true
		},

		{
			label: 'iHeart',
			matches: ['*://*.iheart.com/*'],
			js: ['connectors/iheart.js']
		},

		{
			label: 'Indie Shuffle',
			matches: ['*://www.indieshuffle.com/*'],
			js: ['connectors/v2/indieshuffle.js'],
			version: 2
		},

		{
			label: 'Tuba.FM',
			matches: ['*://fm.tuba.pl/*'],
			js: ['connectors/tubafm.js']
		},

		{
			label: 'Spotify',
			matches: ['https://player.spotify.com/*'],
			js: ['connectors/v2/spotify.js'],
			version: 2
		},

		{
			label: 'Spotify',
			matches: ['https://play.spotify.com/*'],
			js: ['connectors/v2/spotify-play.js'],
			version: 2
		},

		{
			label: 'Plug.dj',
			matches: ['*://plug.dj/*'],
			js: ['connectors/plugdj.js']
		},

		{
			label: 'Slacker (iframe)',
			matches: ['*://www.slacker.com/webplayer/index_embed.vm'],
			js: ['connectors/slacker.js']
		},

		{
			label: 'Slacker (main page)',
			matches: ['*://www.slacker.com/*'],
			js: ['connectors/v2/slacker2.js'],
			version: 2
		},

		{
			label: 'Daytrotter',
			matches: ['*://www.daytrotter.com/*'],
			js: ['connectors/daytrotter.js']
		},

		{
			label: 'AOL Radio',
			matches: ['*://aolradio.slacker.com/*'],
			js: ['connectors/aolradio.js']
		},

		{
			label: 'HillyDilly',
			matches: ['*://www.hillydilly.com/*'],
			js: ['connectors/hillydilly.js']
		},

		{
			label: 'Groove Music',
			matches: ['*://music.microsoft.com/*'],
			js: ['connectors/groovemusic.js']
		},

		{
			label: '8tracks',
			matches: ['*://8tracks.com/*'],
			js: ['connectors/v2/8tracks.js'],
			version: 2
		},

		{
			label: 'Moje Polskie Radio',
			matches: ['*://moje.polskieradio.pl/station/*'],
			js: ['connectors/mojepolskieradio.js']
		},

		{
			label: 'Nova Planet',
			matches: ['*://www.novaplanet.com/radionova/player'],
			js: ['connectors/novaplanet.js']
		},

		{
			label: 'Radio+ Belgium',
			matches: ['*://www.radioplus.be/*'],
			js: ['connectors/radioplusbe.js']
		},

		{
			label: 'Songza',
			matches: ['*://songza.com/*'],
			js: ['connectors/v2/songza.js'],
			version: 2
		},

		{
			label: 'Douban Programme',
			matches: ['http://music.douban.com/programme/*'],
			js: ['connectors/douban-programme.js']
		},

		{
			label: 'Focus@Will',
			matches: ['*://www.focusatwill.com/*'],
			js: ['connectors/focusatwill.js']
		},

		{
			label: 'Le Tourne Disque',
			matches: ['*://www.letournedisque.com/*'],
			js: ['connectors/letournedisque.js']
		},

		{
			label: 'Rdio',
			matches: ['*://www.rdio.com/*'],
			js: ['connectors/rdio.js']
		},

		{
			label: 'Reddit Playlister',
			matches: ['*://redditplayer.phoenixforgotten.com/*'],
			js: ['connectors/redditplayer.js']
		},

		{
			label: 'Sullen-Ural',
			matches: ['*://sullen-ural.ru/*', '*://*.sullen-ural.ru/*'],
			js: ['connectors/sullen-ural.js']
		},

		{
			label: 'Digitally Imported',
			matches: ['*://www.di.fm/*'],
			js: ['connectors/difm.js']
		},

		{
			label: 'Beats Music',
			matches: ['*://*.beatsmusic.com/*'],
			js: ['connectors/v2/beats.js'],
			version: 2
		},

		{
			label: 'RadioPlayer',
			matches: ['*://www.thisisstar.co.uk/*', '*://live.thebridgeradio.net/*', '*://www.chorley.fm/*', '*://www.sun-fm.com/*', '*://www.minsterfm.com/*', '*://www.uckfieldfm.co.uk/*', '*://radioplayer.bishopfm.com/*', '*://player.jackbristol.com/*', '*://player.106jack.com/*', '*://player.jackradio.com/*', '*://www.tcrfm.co.uk/*', '*://sparksunderland.com/*', '*://player.juicefm.com/*', '*://rp.xrad.io/*', '*://www.radiojackie.com/*', '*://people.bath.ac.uk/*', '*://www.2br.co.uk/*', '*://player.three.fm/*', '*://player.therevolution962.com/*', '*://player.thewave.co.uk/*', '*://www.kcclive.com/*', '*://player.absoluteradio.co.uk/*', '*://aliveradio.net/*', '*://allfm.org/*', '*://www.amazingradio.com/*', '*://www.ambersoundfm.com/*', '*://player.bailriggfm.co.uk/*', '*://player.thebay.co.uk/*', '*://www.bcbradio.co.uk/*', '*://www.thebeach.co.uk/*', '*://www.thebee.co.uk/*', '*://www.bfbs.com/*', '*://player.boltonfm.com/*', '*://andoverplayer.thebreeze.com/*', '*://basingstokeplayer.thebreeze.com/*', '*://bristolplayer.thebreeze.com/*', '*://cheltenhamplayer.thebreeze.com/*', '*://easthampshireplayer.thebreeze.com/*', '*://westwiltsplayer.thebreeze.com/*', '*://newburyplayer.thebreeze.com/*', '*://northdorsetplayer.thebreeze.com/*', '*://northsomersetplayer.thebreeze.com/*', '*://southplayer.thebreeze.com/*', '*://southamptonplayer.thebreeze.com/*', '*://winchesterplayer.thebreeze.com/*', '*://southsomersetplayer.thebreeze.com/*', '*://bridge.fm/*', '*://www.capitalfm.com/*', '*://www.capitalxtra.com/*', '*://www.thecatradio.co.uk/*', '*://ukradioplayer.cfmradio.com/*', '*://www.southendandchelmsfordradio.com/*', '*://www.silk1069.com/*', '*://www.dee1063.com/*', '*://app.musicradio.com/*', '*://ukradioplayer.citytalk.fm/*', '*://www.classicfm.com/*', '*://ukradioplayer.clyde1.com/*', '*://ukradioplayer.clyde2.com/*', '*://player.compassfm.co.uk/*', '*://northamptonshire.connectfm.com/*', '*://peterborough.connectfm.com/*', '*://ukradioplayer.coolfm.co.uk/*', '*://www.crossrhythms.co.uk/*', '*://crushradio.co.uk/*', '*://player.dearnefm.co.uk/*', '*://diversefm.com/*', '*://ukradioplayer.downtown.co.uk/*', '*://www.dream100.com/*', '*://www.drystoneradio.co.uk/*', '*://www.eagleextra.co.uk/*', '*://www.964eagle.co.uk/*', '*://www.eagle3.co.uk/*', '*://www.energyfm.net/*', '*://ondemand.georgeandfire.co.uk/*', '*://www.forestfm.co.uk/*', '*://ukradioplayer.forth2.com/*', '*://ukradioplayer.forthone.com/*', '*://www.frenchradiolondon.com/*', '*://www.funkidslive.com/*', '*://www.futureradio.co.uk/*', '*://www.gateway978.com/*', '*://nwplayer.gaydio.co.uk/*', '*://player.gaydio.co.uk/*', '*://ukradioplayer.hallamfm.co.uk/*', '*://ukrp.musicradio.com/*', '*://www.heart.co.uk/*', '*://ukradioplayer.heatradio.com/*', '*://ukradioplayer.thehitsradio.com/*', '*://player.hot1028.com/*', '*://www.hubradio.co.uk/*', '*://imaginefm.net/*', '*://www.indigofm.co.uk/*', '*://www.iwradio.co.uk/*', '*://player.jackfmswindon.com/*', '*://www.jazzfm.co/*', '*://player.juicebrighton.com/*', '*://kanefm.com/*', '*://player.kcfm.co.uk/*', '*://ukradioplayer.kerrangradio.co.uk/*', '*://ukradioplayer.key103.co.uk/*', '*://player.kingdomfm.co.uk/*', '*://kiss101.ukradioplayer.kissfmuk.com/*', '*://kiss105.ukradioplayer.kissfmuk.com/*', '*://kiss100.ukradioplayer.kissfmuk.com/*', '*://ukradioplayer.kissfresh.kissfmuk.com/*', '*://ukradioplayer.kisstory.kissfmuk.com/*', '*://www.klfm967.co.uk/*', '*://streaming.kentonline.co.uk/*', '*://player.lincsfm.co.uk/*', '*://ukradioplayer.magic.co.uk/*', '*://ukradioplayer.manchestersmagic.co.uk/*', '*://ukradioplayer.magic1152.co.uk/*', '*://ukradioplayer.magic1161.co.uk/*', '*://ukradioplayer.magic1170.co.uk/*', '*://ukradioplayer.magic1548.co.uk/*', '*://ukradioplayer.magic828.co.uk/*', '*://ukradioplayer.magic999.co.uk/*', '*://ukradioplayer.magicam.co.uk/*', '*://player.manxradio.com/*', '*://ukradioplayer.metroradio.co.uk/*', '*://ukradioplayerone.mfr.co.uk/*', '*://ukradioplayertwo.mfr.co.uk/*', '*://www.ministryofsound.com/*', '*://www.mix96.co.uk/*', '*://www.mkfm.com/*', '*://nationhits.com/*', '*://www.nationradio.com/*', '*://www.northnorfolkradio.com/*', '*://ukradioplayer.northsound1.com/*', '*://ukradioplayer.northsound2.com/*', '*://www.999radionorwich.com/*', '*://player.oakfm.co.uk/*', '*://www.originalfm.com/*', '*://palm105.co.uk/*', '*://player.peakfm.net/*', '*://www.piratefm.co.uk/*', '*://player.planetrock.com/*', '*://www.premierradio.org.uk/*', '*://player.pulse2.net/*', '*://player.pulse.co.uk/*', '*://ukradioplayer.radioaire.co.uk/*', '*://ukradioplayer.radioborders.com/*', '*://radiocarmarthenshire.com/*', '*://www.radiocaroline.co.uk/*', '*://radioceredigion.com/*', '*://ukradioplayer.radiocity.co.uk/*', '*://www.radioessex.com/*', '*://player.radioexe.co.uk/*', '*://radiolab.beds.ac.uk/*', '*://radiopembrokeshire.com/*', '*://radioplus.org.uk/*', '*://www.radiotyneside.co.uk/*', '*://www.radioverulam.com/*', '*://player.wave965.com/*', '*://radioreverb.com/*', '*://www.realradionortheast.co.uk/*', '*://www.realradionorthwest.co.uk/*', '*://www.realradio-scotland.co.uk/*', '*://www.realradiowales.co.uk/*', '*://www.realradioxs.co.uk/*', '*://www.realradioyorkshire.co.uk/*', '*://www.reprezent.org.uk/*', '*://radioplayer.resonancefm.com/*', '*://player.ridingsfm.co.uk/*', '*://rinse.fm/*', '*://listen.insightradio.co.uk/*', '*://ukradioplayer.rockfm.co.uk/*', '*://player.rotherfm.co.uk/*', '*://player.rutlandradio.co.uk/*', '*://scarletfm.com/*', '*://www.sfmradio.com/*', '*://www.toxicflames.co.uk/*', '*://player.signal1.co.uk/*', '*://player.signal107.co.uk/*', '*://player.signal2.co.uk/*', '*://smilesussex.com/*', '*://www.smoothradio.co.uk/*', '*://www.solarradio.com/*', '*://www.somervalleyfm.co.uk/*', '*://player.soundartradio.org.uk/*', '*://www.thesourcefm.co.uk/*', '*://www.spectrumradio.net/*', '*://www.spirefm.co.uk/*', '*://www.spiritfm.net/*', '*://www.star107.co.uk/*', '*://www.strayfm.com/*', '*://www.susyradio.com/*', '*://player.swanseasound.co.uk/*', '*://www.switchradio.co.uk/*', '*://talksport.com/*', '*://tonefm.co.uk/*', '*://ukradioplayer.tayam.co.uk/*', '*://ukradioplayer.tayfm.co.uk/*', '*://www.teamrockradio.com/*', '*://ukradioplayer.tfmradio.com/*', '*://player.towerfm.co.uk/*', '*://www.town102.com/*', '*://player.traxfm.co.uk/*', '*://player.2lr.co.uk/*', '*://www.u105.com/*', '*://www.ucb.co.uk/*', '*://ury.org.uk/*', '*://urn1350.net/*', '*://ukradioplayer.vikingfm.co.uk/*', '*://www.thevoicefm.co.uk/*', '*://ruvr.co.uk/*', '*://ukradioplayer.wave105.com/*', '*://www.wessexfm.com/*', '*://ukradioplayer.westfm.co.uk/*', '*://ukradioplayer.westsound.co.uk/*', '*://ukradioplayer.westsoundradio.com/*', '*://player.wirefm.com/*', '*://player.wishfm.net/*', '*://www.xfm.co.uk/*', '*://www.yorkshirecoastradio.com/*'],
			js: ['connectors/radioplayer.js']
		},

		{
			label: 'BBC RadioPlayer',
			matches: ['*://www.bbc.co.uk/radio/player/*'],
			js: ['connectors/v2/bbcradioplayer.js'],
			version: 2
		},

		{
			label: 'Gaana.com',
			matches: ['*://gaana.com/*'],
			js: ['connectors/v2/gaana.js'],
			version: 2
		},

		{
			label: 'Music Unlimited',
			matches: ['*://music.sonyentertainmentnetwork.com/*'],
			js: ['connectors/musicunlimited.js']
		},

		{
			label: 'Yandex.Music',
			matches: ['*://music.yandex.ru/*', '*://music.yandex.by/*', '*://music.yandex.kz/*', '*://music.yandex.ua/*'],
			js: ['connectors/yandex.js']
		},

		{
			label: 'PLEX',
			matches: ['*://*32400/web/*', '*://plex.tv/web/*'],
			js: ['connectors/plex.js']
		},

		{
			label: 'Pleer.Com (Prostopleer)',
			matches: ['*://pleer.com/*', '*://prostopleer.com/*'],
			js: ['connectors/pleer.js']
		},

		{
			label: 'TuneIn',
			matches: ['*://tunein.com/*'],
			js: ['connectors/tunein.js']
		},

		{
			label: 'MixCloud (Timestamped mixes only)',
			matches: ['*://mixcloud.com/*', '*://*.mixcloud.com/*'],
			js: ['connectors/v2/mixcloud.js'],
			version: 2
		},

		{
			label: 'ReverbNation',
			matches: ['*://www.reverbnation.com/*'],
			js: ['connectors/reverbnation.js']
		},

		{
			label: 'Xiami.com',
			matches: ['http://www.xiami.com/play*'],
			js: ['connectors/v2/xiami.js'],
			version: 2
		},

		{
			label: 'NRK Radio',
			matches: ['*://radio.nrk.no/*'],
			js: ['connectors/nrkradio.js']
		},

		{
			label: 'Archive.org',
			matches: ['*://archive.org/details/*'],
			js: ['connectors/v2/archive.js'],
			version: 2
		},

		{
			label: 'Odnoklassniki',
			matches: ['*://odnoklassniki.ru/*', '*://ok.ru/*'],
			js: ['connectors/odnoklassniki.js'],
			allFrames: true
		},

		{
			label: 'Soundozer',
			matches: ['*://soundozer.com/*'],
			js: ['connectors/soundozer.js']
		},

		{
			label: '163 Music',
			matches: ['*://music.163.com/*'],
			js: ['connectors/v2/163music.js'],
			version: 2
		},

		{
			label: 'blinkboxMusic',
			matches: ['*://www.blinkboxmusic.com/*'],
			js: ['connectors/blinkboxmusic.js']
		},

		{
			label: 'luooMusic',
			matches: ['*://www.luoo.net/*'],
			js: ['connectors/luoo.js']
		},

		{
			label: 'ambientsleepingpill',
			matches: ['*://*.ambientsleepingpill.com/'],
			js: ['connectors/ambientsleepingpill.js']
		},

		{
			label: 'Blitzr',
			matches: ['*://*.blitzr.com/*', '*://blitzr.com/*'],
			js: ['connectors/blitzr.js']
		},

		{
			label: 'TIDAL',
			matches: ['*://listen.tidalhifi.com/*', '*://listen.tidal.com/*'],
			js: ['connectors/v2/tidal.js'],
			version: 2
		},

		{
			label: 'Bop.fm',
			matches: ['*://bop.fm/*'],
			js: ['connectors/v2/bopfm.js'],
			version: 2
		},

		{
			label: 'Hype Machine',
			matches: ['*://hypem.com/*'],
			js: ['connectors/v2/hypem.js'],
			version: 2
		},

		{
			label: 'Shuffler.fm',
			matches: ['*://www.shuffler.fm/*', '*://shuffler.fm/*'],
			js: ['connectors/v2/shuffler.fm.js'],
			version: 2
		},

		{
			label: 'Radionomy',
			matches: ['*://www.radionomy.com/*'],
			js: ['connectors/v2/radionomy.js'],
			version: 2
		},

		{
			label: 'Jazzandrain / Relaxingbeats / Epicmusictime / Holidaychristmasmusic',
			matches: ['*://www.jazzandrain.com/*', '*://relaxingbeats.com/*', '*://epicmusictime.com/*', '*://www.holidaychristmasmusic.com/*', '*://holidaychristmasmusic.com/*'],
			js: ['connectors/v2/jazzandrain.js'],
			version: 2
		},

		{
			label: 'AccuRadio',
			matches: ['*://www.accuradio.com/*'],
			js: ['connectors/v2/accuradio.js'],
			version: 2
		},

		{
			label: 'RAW.FM',
			matches: ['*://www.rawfm.com.au/stream/player/', '*://rawfm.com.au/stream/player/'],
			js: ['connectors/v2/rawfm.js'],
			version: 2
		},

		{
			label: 'Imusic.am',
			matches: ['*://imusic.am/*'],
			js: ['connectors/v2/imusic.am.js'],
			version: 2
		},

		{
			label: 'GoEar.Com',
			matches: ['*://*.goear.com/*', '*://goear.com/*'],
			js: ['connectors/v2/goear.com.js'],
			version: 2
		},

		{
			label: 'AccuJazz',
			matches: ['*://*.slipstreamradio.com/*'],
			js: ['connectors/v2/accujazz.js'],
			version: 2
		},

		{
			label: 'Wrzuta.pl',
			matches: ['*://*.wrzuta.pl/*', '*://wrzuta.pl/*'],
			js: ['connectors/v2/wrzuta.pl.js'],
			version: 2
		},

		{
			label: 'Earbits',
			matches: ['*://www.earbits.com/*'],
			js: ['connectors/v2/earbits.js'],
			version: 2
		},

		{
			label: 'Player.fm',
			matches: ['*://player.fm/*'],
			js: ['connectors/v2/player.fm.js'],
			version: 2
		},

		{
			label: 'SNDTST',
			matches: ['*://www.sndtst.com/*', '*://sndtst.com/*'],
			js: ['connectors/v2/sndtst.js'],
			version: 2
		},

		{
			label: 'TheDrop',
			matches: ['*://thedrop.club/*'],
			js: ['connectors/v2/thedrop.js'],
			version: 2
		},

		{
			label: 'ThisIsMyJam',
			matches: ['*://www.thisismyjam.com/*'],
			js: ['connectors/v2/thisismyjam.js'],
			version: 2
		},

		{
			label: 'Wonder.fm',
			matches: ['*://wonder.fm/*'],
			js: ['connectors/v2/wonder.fm.js'],
			version: 2
		},

		{
			label: 'GetWorkDoneMusic',
			matches: ['*://www.getworkdonemusic.com/*', '*://getworkdonemusic.com/*'],
			js: ['connectors/v2/getworkdonemusic.js'],
			version: 2
		},

		{
			label: 'Stereodose',
			matches: ['*://www.stereodose.com/*'],
			js: ['connectors/v2/stereodose.js'],
			version: 2
		},

		{
			label: 'Москва ФМ / Питер ФМ',
			matches: ['*://www.moskva.fm/*', '*://www.piter.fm/*'],
			js: ['connectors/v2/moskva-piter-fm.js'],
			version: 2
		},

		{
			label: 'Jamendo',
			matches: ['*://www.jamendo.com/*'],
			js: ['connectors/v2/jamendo.js'],
			version: 2
		},

		{
<<<<<<< HEAD
			label: 'Whyd',
			matches: ['*://whyd.com/*'],
			js: ['connectors/v2/whyd.js'],
			version: 2
		},

		{
			label: 'Mymusiccloud',
			matches: ['*://www.mymusiccloud.com/*'],
			js: ['connectors/v2/mymusiccloud.js'],
			version: 2
		},

		{
			label: 'Bandzone.cz',
			matches: ['*://bandzone.cz/*'],
			js: ['connectors/v2/bandzone.cz.js'],
			version: 2
		},

		{
			label: 'Chorus',
			js: ['connectors/v2/chorus.js'],
			version: 2
		},

		{
			label: 'Superplayer.fm',
			matches: ['*://www.superplayer.fm/*'],
			js: ['connectors/v2/superplayer.fm.js'],
			version: 2
		},

		{
			label: 'RMFON',
			matches: ['*://www.rmfon.pl/*', '*://rmfon.pl/*'],
			js: ['connectors/v2/rmfon.js'],
=======
			label: 'Ampya',
			matches: ['*://*.ampya.com/*'],
			js: ['connectors/v2/ampya.js'],
>>>>>>> 21d77910
			version: 2
		},

		{
			label: 'Jolicloud',
			matches: ['*://drive.jolicloud.com/*'],
			js: ['connectors/v2/jolicloud.js'],
			version: 2
		},

		{
			label: 'myradio.ua',
			matches: ['*://myradio.ua/*'],
			js: ['connectors/v2/myradio.ua.js'],
			version: 2
		},

		{
			label: 'SlashFavorites',
			matches: ['*://slashfavorites.com/*'],
			js: ['connectors/v2/slashfavorites.js'],
			version: 2
		},

		{
			label: 'Solayo',
			matches: ['*://www.solayo.com/*', '*://solayo.com/*'],
			js: ['connectors/v2/solayo.js'],
			version: 2
		},

		{
			label: 'Jazzradio',
			matches: ['*://www.jazzradio.com/*'],
			js: ['connectors/v2/jazzradio.js'],
			version: 2
		},

		{
			label: 'FarFromMoscow',
			matches: ['*://www.farfrommoscow.com/*'],
			js: ['connectors/v2/farfrommoscow.js'],
			version: 2
		},

		{
			label: 'Musicload',
			matches: ['*://www.musicload.de/*'],
			js: ['connectors/v2/musicload.js'],
			version: 2
		},

		{
			label: 'Noon Pacific',
			matches: ['*://www.noonpacific.com/*', '*://noonpacific.com/*'],
			js: ['connectors/v2/noonpacific.js'],
			version: 2
		},

		{
			label: 'SomaFM',
			matches: ['*://somafm.com/player/*'],
			js: ['connectors/v2/somafm.js'],
			version: 2
		},

		{
			label: 'Noisetrade',
			matches: ['*://www.noisetrade.com/*', '*://noisetrade.com/*'],
			js: ['connectors/v2/noisetrade.js'],
			version: 2
		},

		{
			label: 'Free Music Archive',
			matches: ['*://www.freemusicarchive.org/*', '*://freemusicarchive.org/*', '*://www.freemusicarchive.com/*', '*://freemusicarchive.com/*'],
			js: ['connectors/v2/freemusicarchive.js'],
			version: 2
		},

		{
			label: 'musicase',
			matches: ['*://musicase.me/*'],
			js: ['connectors/v2/musicase.js'],
			version: 2
		},

		{
			label: 'Reddit Music Player',
			matches: ['*://reddit.musicplayer.io/'],
			js: ['connectors/v2/redditmusicplayer.js'],
			version: 2
		},

		{
			label: 'kollekt.fm',
			matches: ['*://kollekt.fm/*'],
			js: ['connectors/v2/kollekt.js'],
			version: 2
		},

		{
			label: 'audiosplitter.fm',
			matches: ['*://audiosplitter.fm/*'],
			js: ['connectors/v2/audiosplitter.js'],
			version: 2
		},

		{
			label: 'novoeradio.by',
			matches: ['*://www.novoeradio.by/*'],
			js: ['connectors/v2/novoeradio.js'],
			version: 2
		},

		{
			label: 'Tradiio',
			matches: ['*://tradiio.com/*', '*://*.tradiio.com/*'],
			js: ['connectors/v2/tradiio.js'],
			version: 2
		},

		{
			label: 'Yandex radio',
			matches: ['https://radio.yandex.ru/*', 'https://radio.yandex.by/*', 'https://radio.yandex.kz/*', 'https://radio.yandex.ua/*'],
			js: ['connectors/v2/yandexradio.js'],
			version: 2
		},

		{
			label: 'Dash Radio',
			matches: ['*://dashradio.com/*'],
			js: ['connectors/v2/dashradio.js'],
			version: 2
		},

		{
			label: 'oplayer',
			matches: ['*://oplayer.org/*'],
			js: ['connectors/v2/jplayer-oplayer.js'],
			version: 2
		},

		{
			label: 'EDM.com',
			matches: ['*://edm.com/*'],
			js: ['connectors/v2/edm.js'],
			version: 2
		},

		{
			label: 'post-player',
			matches: ['*://post-player.org/*'],
			js: ['connectors/v2/jplayer-postplayer.js'],
			version: 2
		},

		{
			label: 'Dream FM',
			matches: ['*://dreamfm.biz/*'],
			js: ['connectors/v2/dreamfm.js'],
			version: 2
		},

		{
			label: 'Radio Paradise',
			matches: ['*://*.radioparadise.com/*'],
			js: ['connectors/v2/radioparadise.js'],
			allFrames: true,
			version: 2
		},

		{
			label: 'beatport - www',
			matches: ['*://www.beatport.com/*'],
			js: ['connectors/v2/beatport-www.js'],
			version: 2
		},

		{
			label: 'themusicninja',
			matches: ['*://www.themusicninja.com/*'],
			js: ['connectors/v2/themusicninja.js'],
			version: 2
		},

		{
			label: 'trntbl.me',
			matches: ['*://*.trntbl.me/*', '*://trntbl.me/*'],
			js: ['connectors/v2/trntblme.js'],
			version: 2
		},

		{
			label: 'wavo.me',
			matches: ['https://wavo.me/*'],
			js: ['connectors/v2/wavome.js'],
			version: 2
		}

	];
});<|MERGE_RESOLUTION|>--- conflicted
+++ resolved
@@ -621,7 +621,6 @@
 		},
 
 		{
-<<<<<<< HEAD
 			label: 'Whyd',
 			matches: ['*://whyd.com/*'],
 			js: ['connectors/v2/whyd.js'],
@@ -659,11 +658,13 @@
 			label: 'RMFON',
 			matches: ['*://www.rmfon.pl/*', '*://rmfon.pl/*'],
 			js: ['connectors/v2/rmfon.js'],
-=======
+			version: 2
+		},
+
+		{
 			label: 'Ampya',
 			matches: ['*://*.ampya.com/*'],
 			js: ['connectors/v2/ampya.js'],
->>>>>>> 21d77910
 			version: 2
 		},
 
