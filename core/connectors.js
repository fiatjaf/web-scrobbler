'use strict';
/**
 * All connectors are defined here, instead of manifest.
 *
 * Matching connector is injected to the page after document_end event.
 *
 * Do not include jQuery - it is included by default.
 *
 *
 * Supported fields:
 *
 *    label
 *          - label to be shown in options to enable/disable the connector
 *          - be careful with renaming, as connector disable state depends on the label
 *
 *    matches
 *          - array of positive matches in format described in Chrome Ext. Dev. guide
 *          - connectors are processed in order and the first match is used; you can use
 *            this behaviour to emulate exclude matches
 *
 *    js
 *          - array of paths of files to be executed
 *          - all executions happen on or after 'document_end'
 *
 *    allFrames (optional)
 *          - boolean value representing InjectDetails.allFrames
 *          - FALSE by default
 *
 */
define(function() {
	return [
		{
			label: 'Baidu Music',
			matches: ['*://play.baidu.com/*'],
			js: ['connectors/baidu.js']
		},

		{
			label: 'YouTube',
			matches: ['*://www.youtube.com/watch*', '*://www.youtube.com/user/*'],
			js: ['connectors/youtube.js']
		},

		{
			label: 'TTNET Müzik',
			matches: ['*://www.ttnetmuzik.com.tr/*'],
			js: ['connectors/ttnet.js']
		},

		{
			label: 'Thesixtyone',
			matches: ['*://www.thesixtyone.com/*'],
			js: ['connectors/61.js']
		},

		{
			label: 'Google Play Music',
			matches: ['*://play.google.com/music/*'],
			js: ['connectors/v2/googlemusic.js'],
			version: 2
		},

		{
			label: 'MySpace',
			matches: ['*://myspace.com/*'],
			js: ['connectors/myspace.js']
		},

		{
			label: 'Pitchfork Advance',
			matches: ['*://pitchfork.com/advance/*', '*://www.pitchfork.com/advance/*'],
			js: ['connectors/pitchfork-advance.js']
		},

		{
			label: 'Pitchfork',
			matches: ['*://pitchfork.com/*', '*://www.pitchfork.com/*'],
			js: ['connectors/pitchfork.js']
		},

		{
			label: 'Fizy',
			matches: ['*://fizy.com/*', '*://fizy.org/*'],
			js: ['connectors/fizy.js']
		},

		{
			label: 'Virgin Radio Turkiye',
			matches: ['*://*.virginradioturkiye.com/*', '*://*.radioeksen.com/*'],
			js: ['connectors/virginradiotr.js']
		},

		{
			label: 'Ghostly Discovery',
			matches: ['http://ghostly.com/discovery/play', 'http://www.ghostly.com/discovery/play'],
			js: ['connectors/v2/ghostly.js'],
			version: 2
		},

		{
			label: 'Bandcamp',
			matches: ['*://*.bandcamp.com/*', '*://bandcamp.com/discover*'],
			js: ['connectors/v2/bandcamp.js'],
			version: 2
		},

		{
			label: 'Jango',
			matches: ['*://www.jango.com/*'],
			js: ['connectors/jango.js', 'connectors/jango-dom-inject.js']
		},

		{
			label: 'Pandora',
			matches: ['*://www.pandora.com/*'],
			js: ['connectors/v2/pandora.js'],
			version: 2
		},

		{
			label: 'pakartot',
			matches: ['*://www.pakartot.lt/*'],
			js: ['connectors/pakartot.js']
		},

		{
			label: 'Deezer',
			matches: ['*://www.deezer.com/*'],
			js: ['connectors/deezer.js']
		},

		{
			label: 'SoundCloud',
			matches: ['*://soundcloud.com/*'],
			js: ['connectors/v2/soundcloud.js'],
			version: 2
		},

		{
			label: 'Amazon',
			matches: ['*://www.amazon.com/gp/dmusic/cloudplayer/*', '*://www.amazon.de/gp/dmusic/cloudplayer/*', '*://www.amazon.es/gp/dmusic/cloudplayer/*', '*://www.amazon.co.uk/gp/dmusic/cloudplayer/*'],
			js: ['connectors/v2/amazon.js'],
			version: 2
		},

		{ // DEAD?
			label: 'Z-Music',
			matches: ['*://z-music.org/*'],
			js: ['connectors/zmusic.js']
		},

		{
			label: 'VK',
			matches: ['*://vk.com/*'],
			js: ['connectors/vk.js']
		},

		{
			label: 'Zvooq',
			matches: ['*://zvooq.ru/*'],
			js: ['connectors/zvooq.js']
		},

		{
			label: 'Weborama',
			matches: ['*://www.weborama.fm/*'],
			js: ['connectors/weborama.js'],
			allFrames: true
		},

		{
			label: '22 Tracks',
			matches: ['*://22tracks.com/*'],
			js: ['connectors/22tracks.js']
		},

		{
			label: 'Megalyrics',
			matches: ['*://megalyrics.ru/*'],
			js: ['connectors/megalyrics.js'],
			allFrames: true
		},

		{
			label: 'iHeart',
			matches: ['*://*.iheart.com/*'],
			js: ['connectors/iheart.js']
		},

		{
			label: 'Indie Shuffle',
			matches: ['*://www.indieshuffle.com/*'],
			js: ['connectors/v2/indieshuffle.js'],
			version: 2
		},

		{
			label: 'Tuba.FM',
			matches: ['*://fm.tuba.pl/*'],
			js: ['connectors/tubafm.js']
		},

		{
			label: 'Spotify',
			matches: ['https://player.spotify.com/*'],
			js: ['connectors/v2/spotify.js'],
			version: 2
		},

		{
			label: 'Spotify',
			matches: ['https://play.spotify.com/*'],
			js: ['connectors/v2/spotify-play.js'],
			version: 2
		},

		{
			label: 'Plug.dj',
			matches: ['*://plug.dj/*'],
			js: ['connectors/plugdj.js']
		},

		{
			label: 'Slacker (iframe)',
			matches: ['*://www.slacker.com/webplayer/index_embed.vm'],
			js: ['connectors/slacker.js']
		},

		{
			label: 'Slacker (main page)',
			matches: ['*://www.slacker.com/*'],
			js: ['connectors/v2/slacker2.js'],
			version: 2
		},

		{
			label: 'Daytrotter',
			matches: ['*://www.daytrotter.com/*'],
			js: ['connectors/daytrotter.js']
		},

		{
			label: 'AOL Radio',
			matches: ['*://aolradio.slacker.com/*'],
			js: ['connectors/aolradio.js']
		},

		{
			label: 'HillyDilly',
			matches: ['*://www.hillydilly.com/*'],
			js: ['connectors/hillydilly.js']
		},

		{
			label: 'Xbox Music',
			matches: ['*://music.xbox.com/*'],
			js: ['connectors/xboxmusic.js']
		},

		{
			label: '8tracks',
			matches: ['*://8tracks.com/*'],
			js: ['connectors/v2/8tracks.js'],
			version: 2
		},

		{
			label: 'Moje Polskie Radio',
			matches: ['*://moje.polskieradio.pl/station/*'],
			js: ['connectors/mojepolskieradio.js']
		},

		{
			label: 'Nova Planet',
			matches: ['*://www.novaplanet.com/radionova/player'],
			js: ['connectors/novaplanet.js']
		},

		{
			label: 'Radio+ Belgium',
			matches: ['*://www.radioplus.be/*'],
			js: ['connectors/radioplusbe.js']
		},

		{
			label: 'Songza',
			matches: ['*://songza.com/*'],
			js: ['connectors/v2/songza.js'],
			version: 2
		},

		{
			label: 'Douban Programme',
			matches: ['http://music.douban.com/programme/*'],
			js: ['connectors/douban-programme.js']
		},

		{
			label: 'Focus@Will',
			matches: ['*://www.focusatwill.com/*'],
			js: ['connectors/focusatwill.js']
		},

		{
			label: 'Le Tourne Disque',
			matches: ['*://www.letournedisque.com/*'],
			js: ['connectors/letournedisque.js']
		},

		{
			label: 'Rdio',
			matches: ['*://www.rdio.com/*'],
			js: ['connectors/rdio.js']
		},

		{
			label: 'Reddit Playlister',
			matches: ['*://redditplayer.phoenixforgotten.com/*'],
			js: ['connectors/redditplayer.js']
		},

		{
			label: 'Sullen-Ural',
			matches: ['*://sullen-ural.ru/*', '*://*.sullen-ural.ru/*'],
			js: ['connectors/sullen-ural.js']
		},

		{
			label: 'Digitally Imported',
			matches: ['*://www.di.fm/*'],
			js: ['connectors/difm.js']
		},

		{
			label: 'Beats Music',
			matches: ['*://*.beatsmusic.com/*'],
			js: ['vendor/jquery.cookie.js', 'connectors/beats.js']
		},

		{
			label: 'RadioPlayer',
			matches: ['*://www.thisisstar.co.uk/*', '*://live.thebridgeradio.net/*', '*://www.chorley.fm/*', '*://www.sun-fm.com/*', '*://www.minsterfm.com/*', '*://www.uckfieldfm.co.uk/*', '*://radioplayer.bishopfm.com/*', '*://player.jackbristol.com/*', '*://player.106jack.com/*', '*://player.jackradio.com/*', '*://www.tcrfm.co.uk/*', '*://sparksunderland.com/*', '*://player.juicefm.com/*', '*://rp.xrad.io/*', '*://www.radiojackie.com/*', '*://people.bath.ac.uk/*', '*://www.2br.co.uk/*', '*://player.three.fm/*', '*://player.therevolution962.com/*', '*://player.thewave.co.uk/*', '*://www.kcclive.com/*', '*://player.absoluteradio.co.uk/*', '*://aliveradio.net/*', '*://allfm.org/*', '*://www.amazingradio.com/*', '*://www.ambersoundfm.com/*', '*://player.bailriggfm.co.uk/*', '*://player.thebay.co.uk/*', '*://www.bcbradio.co.uk/*', '*://www.thebeach.co.uk/*', '*://www.thebee.co.uk/*', '*://www.bfbs.com/*', '*://player.boltonfm.com/*', '*://andoverplayer.thebreeze.com/*', '*://basingstokeplayer.thebreeze.com/*', '*://bristolplayer.thebreeze.com/*', '*://cheltenhamplayer.thebreeze.com/*', '*://easthampshireplayer.thebreeze.com/*', '*://westwiltsplayer.thebreeze.com/*', '*://newburyplayer.thebreeze.com/*', '*://northdorsetplayer.thebreeze.com/*', '*://northsomersetplayer.thebreeze.com/*', '*://southplayer.thebreeze.com/*', '*://southamptonplayer.thebreeze.com/*', '*://winchesterplayer.thebreeze.com/*', '*://southsomersetplayer.thebreeze.com/*', '*://bridge.fm/*', '*://www.capitalfm.com/*', '*://www.capitalxtra.com/*', '*://www.thecatradio.co.uk/*', '*://ukradioplayer.cfmradio.com/*', '*://www.southendandchelmsfordradio.com/*', '*://www.silk1069.com/*', '*://www.dee1063.com/*', '*://app.musicradio.com/*', '*://ukradioplayer.citytalk.fm/*', '*://www.classicfm.com/*', '*://ukradioplayer.clyde1.com/*', '*://ukradioplayer.clyde2.com/*', '*://player.compassfm.co.uk/*', '*://northamptonshire.connectfm.com/*', '*://peterborough.connectfm.com/*', '*://ukradioplayer.coolfm.co.uk/*', '*://www.crossrhythms.co.uk/*', '*://crushradio.co.uk/*', '*://player.dearnefm.co.uk/*', '*://diversefm.com/*', '*://ukradioplayer.downtown.co.uk/*', '*://www.dream100.com/*', '*://www.drystoneradio.co.uk/*', '*://www.eagleextra.co.uk/*', '*://www.964eagle.co.uk/*', '*://www.eagle3.co.uk/*', '*://www.energyfm.net/*', '*://ondemand.georgeandfire.co.uk/*', '*://www.forestfm.co.uk/*', '*://ukradioplayer.forth2.com/*', '*://ukradioplayer.forthone.com/*', '*://www.frenchradiolondon.com/*', '*://www.funkidslive.com/*', '*://www.futureradio.co.uk/*', '*://www.gateway978.com/*', '*://nwplayer.gaydio.co.uk/*', '*://player.gaydio.co.uk/*', '*://ukradioplayer.hallamfm.co.uk/*', '*://ukrp.musicradio.com/*', '*://www.heart.co.uk/*', '*://ukradioplayer.heatradio.com/*', '*://ukradioplayer.thehitsradio.com/*', '*://player.hot1028.com/*', '*://www.hubradio.co.uk/*', '*://imaginefm.net/*', '*://www.indigofm.co.uk/*', '*://www.iwradio.co.uk/*', '*://player.jackfmswindon.com/*', '*://www.jazzfm.co/*', '*://player.juicebrighton.com/*', '*://kanefm.com/*', '*://player.kcfm.co.uk/*', '*://ukradioplayer.kerrangradio.co.uk/*', '*://ukradioplayer.key103.co.uk/*', '*://player.kingdomfm.co.uk/*', '*://kiss101.ukradioplayer.kissfmuk.com/*', '*://kiss105.ukradioplayer.kissfmuk.com/*', '*://kiss100.ukradioplayer.kissfmuk.com/*', '*://ukradioplayer.kissfresh.kissfmuk.com/*', '*://ukradioplayer.kisstory.kissfmuk.com/*', '*://www.klfm967.co.uk/*', '*://streaming.kentonline.co.uk/*', '*://player.lincsfm.co.uk/*', '*://ukradioplayer.magic.co.uk/*', '*://ukradioplayer.manchestersmagic.co.uk/*', '*://ukradioplayer.magic1152.co.uk/*', '*://ukradioplayer.magic1161.co.uk/*', '*://ukradioplayer.magic1170.co.uk/*', '*://ukradioplayer.magic1548.co.uk/*', '*://ukradioplayer.magic828.co.uk/*', '*://ukradioplayer.magic999.co.uk/*', '*://ukradioplayer.magicam.co.uk/*', '*://player.manxradio.com/*', '*://ukradioplayer.metroradio.co.uk/*', '*://ukradioplayerone.mfr.co.uk/*', '*://ukradioplayertwo.mfr.co.uk/*', '*://www.ministryofsound.com/*', '*://www.mix96.co.uk/*', '*://www.mkfm.com/*', '*://nationhits.com/*', '*://www.nationradio.com/*', '*://www.northnorfolkradio.com/*', '*://ukradioplayer.northsound1.com/*', '*://ukradioplayer.northsound2.com/*', '*://www.999radionorwich.com/*', '*://player.oakfm.co.uk/*', '*://www.originalfm.com/*', '*://palm105.co.uk/*', '*://player.peakfm.net/*', '*://www.piratefm.co.uk/*', '*://player.planetrock.com/*', '*://www.premierradio.org.uk/*', '*://player.pulse2.net/*', '*://player.pulse.co.uk/*', '*://ukradioplayer.radioaire.co.uk/*', '*://ukradioplayer.radioborders.com/*', '*://radiocarmarthenshire.com/*', '*://www.radiocaroline.co.uk/*', '*://radioceredigion.com/*', '*://ukradioplayer.radiocity.co.uk/*', '*://www.radioessex.com/*', '*://player.radioexe.co.uk/*', '*://radiolab.beds.ac.uk/*', '*://radiopembrokeshire.com/*', '*://radioplus.org.uk/*', '*://www.radiotyneside.co.uk/*', '*://www.radioverulam.com/*', '*://player.wave965.com/*', '*://radioreverb.com/*', '*://www.realradionortheast.co.uk/*', '*://www.realradionorthwest.co.uk/*', '*://www.realradio-scotland.co.uk/*', '*://www.realradiowales.co.uk/*', '*://www.realradioxs.co.uk/*', '*://www.realradioyorkshire.co.uk/*', '*://www.reprezent.org.uk/*', '*://radioplayer.resonancefm.com/*', '*://player.ridingsfm.co.uk/*', '*://rinse.fm/*', '*://listen.insightradio.co.uk/*', '*://ukradioplayer.rockfm.co.uk/*', '*://player.rotherfm.co.uk/*', '*://player.rutlandradio.co.uk/*', '*://scarletfm.com/*', '*://www.sfmradio.com/*', '*://www.toxicflames.co.uk/*', '*://player.signal1.co.uk/*', '*://player.signal107.co.uk/*', '*://player.signal2.co.uk/*', '*://smilesussex.com/*', '*://www.smoothradio.co.uk/*', '*://www.solarradio.com/*', '*://www.somervalleyfm.co.uk/*', '*://player.soundartradio.org.uk/*', '*://www.thesourcefm.co.uk/*', '*://www.spectrumradio.net/*', '*://www.spirefm.co.uk/*', '*://www.spiritfm.net/*', '*://www.star107.co.uk/*', '*://www.strayfm.com/*', '*://www.susyradio.com/*', '*://player.swanseasound.co.uk/*', '*://www.switchradio.co.uk/*', '*://talksport.com/*', '*://tonefm.co.uk/*', '*://ukradioplayer.tayam.co.uk/*', '*://ukradioplayer.tayfm.co.uk/*', '*://www.teamrockradio.com/*', '*://ukradioplayer.tfmradio.com/*', '*://player.towerfm.co.uk/*', '*://www.town102.com/*', '*://player.traxfm.co.uk/*', '*://player.2lr.co.uk/*', '*://www.u105.com/*', '*://www.ucb.co.uk/*', '*://ury.org.uk/*', '*://urn1350.net/*', '*://ukradioplayer.vikingfm.co.uk/*', '*://www.thevoicefm.co.uk/*', '*://ruvr.co.uk/*', '*://ukradioplayer.wave105.com/*', '*://www.wessexfm.com/*', '*://ukradioplayer.westfm.co.uk/*', '*://ukradioplayer.westsound.co.uk/*', '*://ukradioplayer.westsoundradio.com/*', '*://player.wirefm.com/*', '*://player.wishfm.net/*', '*://www.xfm.co.uk/*', '*://www.yorkshirecoastradio.com/*'],
			js: ['connectors/radioplayer.js']
		},

		{
			label: 'BBC RadioPlayer',
			matches: ['*://www.bbc.co.uk/radio/player/*'],
			js: ['connectors/v2/bbcradioplayer.js'],
			version: 2
		},

		{
			label: 'Gaana.com',
			matches: ['*://gaana.com/*'],
			js: ['connectors/gaana.js']
		},

		{
			label: 'Music Unlimited',
			matches: ['*://music.sonyentertainmentnetwork.com/*'],
			js: ['connectors/musicunlimited.js']
		},

		{
			label: 'Yandex.Music',
			matches: ['*://music.yandex.ru/*'],
			js: ['connectors/yandex.js']
		},

		{
			label: 'PLEX',
			matches: ['*://*32400/web/*', '*://plex.tv/web/*'],
			js: ['connectors/plex.js']
		},

		{
			label: 'Pleer.Com (Prostopleer)',
			matches: ['*://pleer.com/*', '*://prostopleer.com/*'],
			js: ['connectors/pleer.js']
		},

		{
			label: 'TuneIn',
			matches: ['*://tunein.com/*'],
			js: ['connectors/tunein.js']
		},

		{
			label: 'MixCloud (Timestamped mixes only)',
			matches: ['*://mixcloud.com/*', '*://*.mixcloud.com/*'],
			js: ['connectors/v2/mixcloud.js'],
			version: 2
		},

		{
			label: 'ReverbNation',
			matches: ['*://www.reverbnation.com/*'],
			js: ['connectors/reverbnation.js']
		},

		{
			label: 'Xiami.com',
			matches: ['http://www.xiami.com/play*'],
			js: ['connectors/xiami.js']
		},

		{
			label: 'NRK Radio',
			matches: ['*://radio.nrk.no/*'],
			js: ['connectors/nrkradio.js']
		},

		{
			label: 'Archive.org',
			matches: ['*://archive.org/details/*'],
			js: ['connectors/v2/archive.js'],
			version: 2
		},

		{
			label: 'Odnoklassniki',
			matches: ['*://odnoklassniki.ru/*', '*://ok.ru/*'],
			js: ['connectors/odnoklassniki.js'],
			allFrames: true
		},

		{
			label: 'Soundozer',
			matches: ['*://soundozer.com/*'],
			js: ['connectors/soundozer.js']
		},

		{
			label: '163 Music',
			matches: ['*://music.163.com/*'],
			js: ['connectors/163music.js']
		},

		{
			label: 'blinkboxMusic',
			matches: ['*://www.blinkboxmusic.com/*'],
			js: ['connectors/blinkboxmusic.js']
		},

		{
			label: 'luooMusic',
			matches: ['*://www.luoo.net/*'],
			js: ['connectors/luoo.js']
		},

		{
			label: 'ambientsleepingpill',
			matches: ['*://*.ambientsleepingpill.com/'],
			js: ['connectors/ambientsleepingpill.js']
		},

		{
			label: 'Blitzr',
			matches: ['*://*.blitzr.com/*', '*://blitzr.com/*'],
			js: ['connectors/blitzr.js']
		},

		{
			label: 'TIDAL',
			matches: ['*://listen.tidalhifi.com/*', '*://listen.tidal.com/*'],
			js: ['connectors/v2/tidal.js'],
			version: 2
		},

		{
			label: 'Bop.fm',
			matches: ['*://bop.fm/*'],
			js: ['connectors/v2/bopfm.js'],
			version: 2
		},

		{
			label: 'Radionomy',
			matches: ['*://www.radionomy.com/*'],
			js: ['connectors/v2/radionomy.js'],
			version: 2
		},

		{
			label: 'Jazzradio',
			matches: ['*://www.jazzradio.com/*'],
			js: ['connectors/v2/jazzradio.js'],
			version: 2
		},

		{
			label: 'Musicload',
			matches: ['*://www.musicload.de/*'],
			js: ['connectors/v2/musicload.js'],
			version: 2
		},

		{
			label: 'Noon Pacific',
			matches: ['*://www.noonpacific.com/*', '*://noonpacific.com/*'],
			js: ['connectors/v2/noonpacific.js'],
			version: 2
		},

		{
			label: 'SomaFM',
			matches: ['*://somafm.com/player/*'],
			js: ['connectors/v2/somafm.js'],
			version: 2
		},

		{
			label: 'Noisetrade',
			matches: ['*://www.noisetrade.com/*', '*://noisetrade.com/*'],
			js: ['connectors/v2/noisetrade.js'],
			version: 2
		},

		{
			label: 'Free Music Archive',
			matches: ['*://www.freemusicarchive.org/*', '*://freemusicarchive.org/*', '*://www.freemusicarchive.com/*', '*://freemusicarchive.com/*'],
			js: ['connectors/v2/freemusicarchive.js'],
			version: 2
		},

		{
			label: 'musicase',
			matches: ['*://musicase.me/*'],
			js: ['connectors/v2/musicase.js'],
			version: 2
		},

		{
			label: 'Reddit Music Player',
			matches: ['*://reddit.musicplayer.io/'],
			js: ['connectors/v2/redditmusicplayer.js'],
			version: 2
		},

		{
			label: 'kollekt.fm',
			matches: ['*://kollekt.fm/*'],
			js: ['connectors/v2/kollekt.js'],
			version: 2
		},

		{
			label: 'audiosplitter.fm',
			matches: ['*://audiosplitter.fm/*'],
			js: ['connectors/v2/audiosplitter.js'],
			version: 2
		},

		{
			label: 'novoeradio.by',
			matches: ['*://www.novoeradio.by/*'],
			js: ['connectors/v2/novoeradio.js'],
			version: 2
		},

		{
			label: 'Tradiio',
			matches: ['*://tradiio.com/*', '*://*.tradiio.com/*'],
			js: ['connectors/v2/tradiio.js'],
			version: 2
		},

		{
			label: 'Yandex radio',
			matches: ['https://radio.yandex.ru/*'],
			js: ['connectors/v2/yandexradio.js'],
			version: 2
		},

		{
<<<<<<< HEAD
			label: 'Dash Radio',
			matches: ['*://dashradio.com/*'],
			js: ['connectors/v2/dashradio.js'],
=======
			label: 'EDM.com',
			matches: ['*://edm.com/*'],
			js: ['connectors/v2/edm.js'],
>>>>>>> fcb75b43
			version: 2
		}

	];
});<|MERGE_RESOLUTION|>--- conflicted
+++ resolved
@@ -574,15 +574,16 @@
 		},
 
 		{
-<<<<<<< HEAD
 			label: 'Dash Radio',
 			matches: ['*://dashradio.com/*'],
 			js: ['connectors/v2/dashradio.js'],
-=======
+			version: 2
+		},
+
+		{
 			label: 'EDM.com',
 			matches: ['*://edm.com/*'],
 			js: ['connectors/v2/edm.js'],
->>>>>>> fcb75b43
 			version: 2
 		}
 
