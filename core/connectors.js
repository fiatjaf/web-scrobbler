'use strict';
/**
 * All connectors are defined here, instead of manifest.
 *
 * Matching connector is injected to the page after document_end event.
 *
 * Do not include jQuery - it is included by default.
 *
 *
 * Supported fields:
 *
 *    label
 *          - label to be shown in options to enable/disable the connector
 *          - be careful with renaming, as connector disable state depends on the label
 *
 *    matches
 *          - array of positive matches in format described in Chrome Ext. Dev. guide
 *          - connectors are processed in order and the first match is used; you can use
 *            this behaviour to emulate exclude matches
 *
 *    js
 *          - array of paths of files to be executed
 *          - all executions happen on or after 'document_end'
 *
 *    allFrames (optional)
 *          - boolean value representing InjectDetails.allFrames
 *          - FALSE by default
 *
 */
define(function() {
	return [
		{
			label: 'Baidu Music',
			matches: ['*://play.baidu.com/*'],
			js: ['connectors/baidu.js']
		},

		{
			label: 'YouTube',
			matches: ['*://www.youtube.com/watch*', '*://www.youtube.com/user/*'],
			js: ['connectors/v2/youtube.js'],
			version: 2
		},

		{
			label: 'TTNET Müzik',
			matches: ['*://www.ttnetmuzik.com.tr/*'],
			js: ['connectors/ttnet.js']
		},

		{
			label: 'Thesixtyone',
			matches: ['*://www.thesixtyone.com/*'],
			js: ['connectors/61.js']
		},

		{
			label: 'Google Play Music',
			matches: ['*://play.google.com/music/*'],
			js: ['connectors/v2/googlemusic.js'],
			version: 2
		},

		{
			label: 'MySpace',
			matches: ['*://myspace.com/*'],
			js: ['connectors/myspace.js']
		},

		{
			label: 'Pitchfork Advance',
			matches: ['*://pitchfork.com/advance/*', '*://www.pitchfork.com/advance/*'],
			js: ['connectors/pitchfork-advance.js']
		},

		{
			label: 'Pitchfork',
			matches: ['*://pitchfork.com/*', '*://www.pitchfork.com/*'],
			js: ['connectors/pitchfork.js']
		},

		{
			label: 'Fizy',
			matches: ['*://fizy.com/*', '*://fizy.org/*'],
			js: ['connectors/fizy.js']
		},

		{
			label: 'Virgin Radio Turkiye',
			matches: ['*://*.virginradioturkiye.com/*', '*://*.radioeksen.com/*'],
			js: ['connectors/virginradiotr.js']
		},

		{
			label: 'Ghostly Discovery',
			matches: ['http://ghostly.com/discovery/play', 'http://www.ghostly.com/discovery/play'],
			js: ['connectors/v2/ghostly.js'],
			version: 2
		},

		{
			label: 'Bandcamp',
			matches: ['*://*.bandcamp.com/*', '*://bandcamp.com/discover*'],
			js: ['connectors/v2/bandcamp.js'],
			version: 2
		},

		{
			label: 'Jango',
			matches: ['*://www.jango.com/*'],
			js: ['connectors/jango.js', 'connectors/jango-dom-inject.js']
		},

		{
			label: 'Pandora',
			matches: ['*://www.pandora.com/*'],
			js: ['connectors/v2/pandora.js'],
			version: 2
		},

		{
			label: 'pakartot',
			matches: ['*://www.pakartot.lt/*'],
			js: ['connectors/pakartot.js']
		},

		{
			label: 'Deezer',
			matches: ['*://www.deezer.com/*'],
			js: ['connectors/deezer.js']
		},

		{
			label: 'SoundCloud',
			matches: ['*://soundcloud.com/*'],
			js: ['connectors/v2/soundcloud.js'],
			version: 2
		},

		{
			label: 'Amazon',
			matches: ['*://www.amazon.com/gp/dmusic/cloudplayer/*', '*://www.amazon.de/gp/dmusic/cloudplayer/*', '*://www.amazon.es/gp/dmusic/cloudplayer/*', '*://www.amazon.co.uk/gp/dmusic/cloudplayer/*'],
			js: ['connectors/v2/amazon.js'],
			version: 2
		},

		{ // DEAD?
			label: 'Z-Music',
			matches: ['*://z-music.org/*'],
			js: ['connectors/zmusic.js']
		},

		{
			label: 'VK',
			matches: ['*://vk.com/*'],
			js: ['connectors/vk.js']
		},

		{
			label: 'Zvooq',
			matches: ['*://zvooq.ru/*'],
			js: ['connectors/zvooq.js']
		},

		{
			label: 'Weborama',
			matches: ['*://www.weborama.fm/*'],
			js: ['connectors/weborama.js'],
			allFrames: true
		},

		{
			label: '22 Tracks',
			matches: ['*://22tracks.com/*'],
			js: ['connectors/22tracks.js']
		},

		{
			label: 'Megalyrics',
			matches: ['*://megalyrics.ru/*'],
			js: ['connectors/megalyrics.js'],
			allFrames: true
		},

		{
			label: 'iHeart',
			matches: ['*://*.iheart.com/*'],
			js: ['connectors/iheart.js']
		},

		{
			label: 'Indie Shuffle',
			matches: ['*://www.indieshuffle.com/*'],
			js: ['connectors/v2/indieshuffle.js'],
			version: 2
		},

		{
			label: 'Tuba.FM',
			matches: ['*://fm.tuba.pl/*'],
			js: ['connectors/tubafm.js']
		},

		{
			label: 'Spotify',
			matches: ['https://player.spotify.com/*'],
			js: ['connectors/v2/spotify.js'],
			version: 2
		},

		{
			label: 'Spotify',
			matches: ['https://play.spotify.com/*'],
			js: ['connectors/v2/spotify-play.js'],
			version: 2
		},

		{
			label: 'Plug.dj',
			matches: ['*://plug.dj/*'],
			js: ['connectors/plugdj.js']
		},

		{
			label: 'Slacker (iframe)',
			matches: ['*://www.slacker.com/webplayer/index_embed.vm'],
			js: ['connectors/slacker.js']
		},

		{
			label: 'Slacker (main page)',
			matches: ['*://www.slacker.com/*'],
			js: ['connectors/v2/slacker2.js'],
			version: 2
		},

		{
			label: 'Daytrotter',
			matches: ['*://www.daytrotter.com/*'],
			js: ['connectors/daytrotter.js']
		},

		{
			label: 'AOL Radio',
			matches: ['*://aolradio.slacker.com/*'],
			js: ['connectors/aolradio.js']
		},

		{
			label: 'HillyDilly',
			matches: ['*://www.hillydilly.com/*'],
			js: ['connectors/hillydilly.js']
		},

		{
			label: 'Groove Music',
			matches: ['*://music.microsoft.com/*'],
			js: ['connectors/groovemusic.js']
		},

		{
			label: '8tracks',
			matches: ['*://8tracks.com/*'],
			js: ['connectors/v2/8tracks.js'],
			version: 2
		},

		{
			label: 'Moje Polskie Radio',
			matches: ['*://moje.polskieradio.pl/station/*'],
			js: ['connectors/mojepolskieradio.js']
		},

		{
			label: 'Nova Planet',
			matches: ['*://www.novaplanet.com/radionova/player'],
			js: ['connectors/novaplanet.js']
		},

		{
			label: 'Radio+ Belgium',
			matches: ['*://www.radioplus.be/*'],
			js: ['connectors/radioplusbe.js']
		},

		{
			label: 'Songza',
			matches: ['*://songza.com/*'],
			js: ['connectors/v2/songza.js'],
			version: 2
		},

		{
			label: 'Douban Programme',
			matches: ['http://music.douban.com/programme/*'],
			js: ['connectors/douban-programme.js']
		},

		{
			label: 'Focus@Will',
			matches: ['*://www.focusatwill.com/*'],
			js: ['connectors/focusatwill.js']
		},

		{
			label: 'Le Tourne Disque',
			matches: ['*://www.letournedisque.com/*'],
			js: ['connectors/letournedisque.js']
		},

		{
			label: 'Rdio',
			matches: ['*://www.rdio.com/*'],
			js: ['connectors/rdio.js']
		},

		{
			label: 'Reddit Playlister',
			matches: ['*://redditplayer.phoenixforgotten.com/*'],
			js: ['connectors/redditplayer.js']
		},

		{
			label: 'Sullen-Ural',
			matches: ['*://sullen-ural.ru/*', '*://*.sullen-ural.ru/*'],
			js: ['connectors/sullen-ural.js']
		},

		{
			label: 'Digitally Imported',
			matches: ['*://www.di.fm/*'],
			js: ['connectors/difm.js']
		},

		{
			label: 'Beats Music',
			matches: ['*://*.beatsmusic.com/*'],
			js: ['connectors/v2/beats.js'],
			version: 2
		},

		{
			label: 'RadioPlayer',
			matches: ['*://www.thisisstar.co.uk/*', '*://live.thebridgeradio.net/*', '*://www.chorley.fm/*', '*://www.sun-fm.com/*', '*://www.minsterfm.com/*', '*://www.uckfieldfm.co.uk/*', '*://radioplayer.bishopfm.com/*', '*://player.jackbristol.com/*', '*://player.106jack.com/*', '*://player.jackradio.com/*', '*://www.tcrfm.co.uk/*', '*://sparksunderland.com/*', '*://player.juicefm.com/*', '*://rp.xrad.io/*', '*://www.radiojackie.com/*', '*://people.bath.ac.uk/*', '*://www.2br.co.uk/*', '*://player.three.fm/*', '*://player.therevolution962.com/*', '*://player.thewave.co.uk/*', '*://www.kcclive.com/*', '*://player.absoluteradio.co.uk/*', '*://aliveradio.net/*', '*://allfm.org/*', '*://www.amazingradio.com/*', '*://www.ambersoundfm.com/*', '*://player.bailriggfm.co.uk/*', '*://player.thebay.co.uk/*', '*://www.bcbradio.co.uk/*', '*://www.thebeach.co.uk/*', '*://www.thebee.co.uk/*', '*://www.bfbs.com/*', '*://player.boltonfm.com/*', '*://andoverplayer.thebreeze.com/*', '*://basingstokeplayer.thebreeze.com/*', '*://bristolplayer.thebreeze.com/*', '*://cheltenhamplayer.thebreeze.com/*', '*://easthampshireplayer.thebreeze.com/*', '*://westwiltsplayer.thebreeze.com/*', '*://newburyplayer.thebreeze.com/*', '*://northdorsetplayer.thebreeze.com/*', '*://northsomersetplayer.thebreeze.com/*', '*://southplayer.thebreeze.com/*', '*://southamptonplayer.thebreeze.com/*', '*://winchesterplayer.thebreeze.com/*', '*://southsomersetplayer.thebreeze.com/*', '*://bridge.fm/*', '*://www.capitalfm.com/*', '*://www.capitalxtra.com/*', '*://www.thecatradio.co.uk/*', '*://ukradioplayer.cfmradio.com/*', '*://www.southendandchelmsfordradio.com/*', '*://www.silk1069.com/*', '*://www.dee1063.com/*', '*://app.musicradio.com/*', '*://ukradioplayer.citytalk.fm/*', '*://www.classicfm.com/*', '*://ukradioplayer.clyde1.com/*', '*://ukradioplayer.clyde2.com/*', '*://player.compassfm.co.uk/*', '*://northamptonshire.connectfm.com/*', '*://peterborough.connectfm.com/*', '*://ukradioplayer.coolfm.co.uk/*', '*://www.crossrhythms.co.uk/*', '*://crushradio.co.uk/*', '*://player.dearnefm.co.uk/*', '*://diversefm.com/*', '*://ukradioplayer.downtown.co.uk/*', '*://www.dream100.com/*', '*://www.drystoneradio.co.uk/*', '*://www.eagleextra.co.uk/*', '*://www.964eagle.co.uk/*', '*://www.eagle3.co.uk/*', '*://www.energyfm.net/*', '*://ondemand.georgeandfire.co.uk/*', '*://www.forestfm.co.uk/*', '*://ukradioplayer.forth2.com/*', '*://ukradioplayer.forthone.com/*', '*://www.frenchradiolondon.com/*', '*://www.funkidslive.com/*', '*://www.futureradio.co.uk/*', '*://www.gateway978.com/*', '*://nwplayer.gaydio.co.uk/*', '*://player.gaydio.co.uk/*', '*://ukradioplayer.hallamfm.co.uk/*', '*://ukrp.musicradio.com/*', '*://www.heart.co.uk/*', '*://ukradioplayer.heatradio.com/*', '*://ukradioplayer.thehitsradio.com/*', '*://player.hot1028.com/*', '*://www.hubradio.co.uk/*', '*://imaginefm.net/*', '*://www.indigofm.co.uk/*', '*://www.iwradio.co.uk/*', '*://player.jackfmswindon.com/*', '*://www.jazzfm.co/*', '*://player.juicebrighton.com/*', '*://kanefm.com/*', '*://player.kcfm.co.uk/*', '*://ukradioplayer.kerrangradio.co.uk/*', '*://ukradioplayer.key103.co.uk/*', '*://player.kingdomfm.co.uk/*', '*://kiss101.ukradioplayer.kissfmuk.com/*', '*://kiss105.ukradioplayer.kissfmuk.com/*', '*://kiss100.ukradioplayer.kissfmuk.com/*', '*://ukradioplayer.kissfresh.kissfmuk.com/*', '*://ukradioplayer.kisstory.kissfmuk.com/*', '*://www.klfm967.co.uk/*', '*://streaming.kentonline.co.uk/*', '*://player.lincsfm.co.uk/*', '*://ukradioplayer.magic.co.uk/*', '*://ukradioplayer.manchestersmagic.co.uk/*', '*://ukradioplayer.magic1152.co.uk/*', '*://ukradioplayer.magic1161.co.uk/*', '*://ukradioplayer.magic1170.co.uk/*', '*://ukradioplayer.magic1548.co.uk/*', '*://ukradioplayer.magic828.co.uk/*', '*://ukradioplayer.magic999.co.uk/*', '*://ukradioplayer.magicam.co.uk/*', '*://player.manxradio.com/*', '*://ukradioplayer.metroradio.co.uk/*', '*://ukradioplayerone.mfr.co.uk/*', '*://ukradioplayertwo.mfr.co.uk/*', '*://www.ministryofsound.com/*', '*://www.mix96.co.uk/*', '*://www.mkfm.com/*', '*://nationhits.com/*', '*://www.nationradio.com/*', '*://www.northnorfolkradio.com/*', '*://ukradioplayer.northsound1.com/*', '*://ukradioplayer.northsound2.com/*', '*://www.999radionorwich.com/*', '*://player.oakfm.co.uk/*', '*://www.originalfm.com/*', '*://palm105.co.uk/*', '*://player.peakfm.net/*', '*://www.piratefm.co.uk/*', '*://player.planetrock.com/*', '*://www.premierradio.org.uk/*', '*://player.pulse2.net/*', '*://player.pulse.co.uk/*', '*://ukradioplayer.radioaire.co.uk/*', '*://ukradioplayer.radioborders.com/*', '*://radiocarmarthenshire.com/*', '*://www.radiocaroline.co.uk/*', '*://radioceredigion.com/*', '*://ukradioplayer.radiocity.co.uk/*', '*://www.radioessex.com/*', '*://player.radioexe.co.uk/*', '*://radiolab.beds.ac.uk/*', '*://radiopembrokeshire.com/*', '*://radioplus.org.uk/*', '*://www.radiotyneside.co.uk/*', '*://www.radioverulam.com/*', '*://player.wave965.com/*', '*://radioreverb.com/*', '*://www.realradionortheast.co.uk/*', '*://www.realradionorthwest.co.uk/*', '*://www.realradio-scotland.co.uk/*', '*://www.realradiowales.co.uk/*', '*://www.realradioxs.co.uk/*', '*://www.realradioyorkshire.co.uk/*', '*://www.reprezent.org.uk/*', '*://radioplayer.resonancefm.com/*', '*://player.ridingsfm.co.uk/*', '*://rinse.fm/*', '*://listen.insightradio.co.uk/*', '*://ukradioplayer.rockfm.co.uk/*', '*://player.rotherfm.co.uk/*', '*://player.rutlandradio.co.uk/*', '*://scarletfm.com/*', '*://www.sfmradio.com/*', '*://www.toxicflames.co.uk/*', '*://player.signal1.co.uk/*', '*://player.signal107.co.uk/*', '*://player.signal2.co.uk/*', '*://smilesussex.com/*', '*://www.smoothradio.co.uk/*', '*://www.solarradio.com/*', '*://www.somervalleyfm.co.uk/*', '*://player.soundartradio.org.uk/*', '*://www.thesourcefm.co.uk/*', '*://www.spectrumradio.net/*', '*://www.spirefm.co.uk/*', '*://www.spiritfm.net/*', '*://www.star107.co.uk/*', '*://www.strayfm.com/*', '*://www.susyradio.com/*', '*://player.swanseasound.co.uk/*', '*://www.switchradio.co.uk/*', '*://talksport.com/*', '*://tonefm.co.uk/*', '*://ukradioplayer.tayam.co.uk/*', '*://ukradioplayer.tayfm.co.uk/*', '*://www.teamrockradio.com/*', '*://ukradioplayer.tfmradio.com/*', '*://player.towerfm.co.uk/*', '*://www.town102.com/*', '*://player.traxfm.co.uk/*', '*://player.2lr.co.uk/*', '*://www.u105.com/*', '*://www.ucb.co.uk/*', '*://ury.org.uk/*', '*://urn1350.net/*', '*://ukradioplayer.vikingfm.co.uk/*', '*://www.thevoicefm.co.uk/*', '*://ruvr.co.uk/*', '*://ukradioplayer.wave105.com/*', '*://www.wessexfm.com/*', '*://ukradioplayer.westfm.co.uk/*', '*://ukradioplayer.westsound.co.uk/*', '*://ukradioplayer.westsoundradio.com/*', '*://player.wirefm.com/*', '*://player.wishfm.net/*', '*://www.xfm.co.uk/*', '*://www.yorkshirecoastradio.com/*'],
			js: ['connectors/radioplayer.js']
		},

		{
			label: 'BBC RadioPlayer',
			matches: ['*://www.bbc.co.uk/radio/player/*'],
			js: ['connectors/v2/bbcradioplayer.js'],
			version: 2
		},

		{
			label: 'Gaana.com',
			matches: ['*://gaana.com/*'],
			js: ['connectors/gaana.js']
		},

		{
			label: 'Music Unlimited',
			matches: ['*://music.sonyentertainmentnetwork.com/*'],
			js: ['connectors/musicunlimited.js']
		},

		{
			label: 'Yandex.Music',
			matches: ['*://music.yandex.ru/*', '*://music.yandex.by/*', '*://music.yandex.kz/*', '*://music.yandex.ua/*'],
			js: ['connectors/yandex.js']
		},

		{
			label: 'PLEX',
			matches: ['*://*32400/web/*', '*://plex.tv/web/*'],
			js: ['connectors/plex.js']
		},

		{
			label: 'Pleer.Com (Prostopleer)',
			matches: ['*://pleer.com/*', '*://prostopleer.com/*'],
			js: ['connectors/pleer.js']
		},

		{
			label: 'TuneIn',
			matches: ['*://tunein.com/*'],
			js: ['connectors/tunein.js']
		},

		{
			label: 'MixCloud (Timestamped mixes only)',
			matches: ['*://mixcloud.com/*', '*://*.mixcloud.com/*'],
			js: ['connectors/v2/mixcloud.js'],
			version: 2
		},

		{
			label: 'ReverbNation',
			matches: ['*://www.reverbnation.com/*'],
			js: ['connectors/reverbnation.js']
		},

		{
			label: 'Xiami.com',
			matches: ['http://www.xiami.com/play*'],
			js: ['connectors/v2/xiami.js'],
			version: 2
		},

		{
			label: 'NRK Radio',
			matches: ['*://radio.nrk.no/*'],
			js: ['connectors/nrkradio.js']
		},

		{
			label: 'Archive.org',
			matches: ['*://archive.org/details/*'],
			js: ['connectors/v2/archive.js'],
			version: 2
		},

		{
			label: 'Odnoklassniki',
			matches: ['*://odnoklassniki.ru/*', '*://ok.ru/*'],
			js: ['connectors/odnoklassniki.js'],
			allFrames: true
		},

		{
			label: 'Soundozer',
			matches: ['*://soundozer.com/*'],
			js: ['connectors/soundozer.js']
		},

		{
			label: '163 Music',
			matches: ['*://music.163.com/*'],
			js: ['connectors/v2/163music.js'],
			version: 2
		},

		{
			label: 'blinkboxMusic',
			matches: ['*://www.blinkboxmusic.com/*'],
			js: ['connectors/blinkboxmusic.js']
		},

		{
			label: 'luooMusic',
			matches: ['*://www.luoo.net/*'],
			js: ['connectors/luoo.js']
		},

		{
			label: 'ambientsleepingpill',
			matches: ['*://*.ambientsleepingpill.com/'],
			js: ['connectors/ambientsleepingpill.js']
		},

		{
			label: 'Blitzr',
			matches: ['*://*.blitzr.com/*', '*://blitzr.com/*'],
			js: ['connectors/blitzr.js']
		},

		{
			label: 'TIDAL',
			matches: ['*://listen.tidalhifi.com/*', '*://listen.tidal.com/*'],
			js: ['connectors/v2/tidal.js'],
			version: 2
		},

		{
			label: 'Bop.fm',
			matches: ['*://bop.fm/*'],
			js: ['connectors/v2/bopfm.js'],
			version: 2
		},

		{
			label: 'Hype Machine',
			matches: ['*://hypem.com/*'],
			js: ['connectors/v2/hypem.js'],
			version: 2
		},

		{
			label: 'Shuffler.fm',
			matches: ['*://www.shuffler.fm/*', '*://shuffler.fm/*'],
			js: ['connectors/v2/shuffler.fm.js'],
			version: 2
		},

		{
			label: 'Radionomy',
			matches: ['*://www.radionomy.com/*'],
			js: ['connectors/v2/radionomy.js'],
			version: 2
		},

		{
			label: 'Jazzandrain / Relaxingbeats / Epicmusictime / Holidaychristmasmusic',
			matches: ['*://www.jazzandrain.com/*', '*://relaxingbeats.com/*', '*://epicmusictime.com/*', '*://www.holidaychristmasmusic.com/*', '*://holidaychristmasmusic.com/*'],
			js: ['connectors/v2/jazzandrain.js'],
			version: 2
		},

		{
			label: 'AccuRadio',
			matches: ['*://www.accuradio.com/*'],
			js: ['connectors/v2/accuradio.js'],
			version: 2
		},

		{
			label: 'RAW.FM',
			matches: ['*://www.rawfm.com.au/stream/player/', '*://rawfm.com.au/stream/player/'],
			js: ['connectors/v2/rawfm.js'],
			version: 2
		},

		{
			label: 'Imusic.am',
			matches: ['*://imusic.am/*'],
			js: ['connectors/v2/imusic.am.js'],
			version: 2
		},

		{
			label: 'GoEar.Com',
			matches: ['*://*.goear.com/*', '*://goear.com/*'],
			js: ['connectors/v2/goear.com.js'],
			version: 2
		},

		{
			label: 'AccuJazz',
			matches: ['*://*.slipstreamradio.com/*'],
			js: ['connectors/v2/accujazz.js'],
			version: 2
		},

		{
			label: 'Wrzuta.pl',
			matches: ['*://*.wrzuta.pl/*', '*://wrzuta.pl/*'],
			js: ['connectors/v2/wrzuta.pl.js'],
			version: 2
		},

		{
			label: 'Earbits',
			matches: ['*://www.earbits.com/*'],
			js: ['connectors/v2/earbits.js'],
			version: 2
		},

		{
			label: 'Player.fm',
			matches: ['*://player.fm/*'],
			js: ['connectors/v2/player.fm.js'],
			version: 2
		},

		{
			label: 'SNDTST',
			matches: ['*://www.sndtst.com/*', '*://sndtst.com/*'],
			js: ['connectors/v2/sndtst.js'],
			version: 2
		},

		{
			label: 'TheDrop',
			matches: ['*://thedrop.club/*'],
			js: ['connectors/v2/thedrop.js'],
			version: 2
		},

		{
			label: 'ThisIsMyJam',
			matches: ['*://www.thisismyjam.com/*'],
			js: ['connectors/v2/thisismyjam.js'],
			version: 2
		},

		{
			label: 'Wonder.fm',
			matches: ['*://wonder.fm/*'],
			js: ['connectors/v2/wonder.fm.js'],
			version: 2
		},

		{
			label: 'GetWorkDoneMusic',
			matches: ['*://www.getworkdonemusic.com/*', '*://getworkdonemusic.com/*'],
			js: ['connectors/v2/getworkdonemusic.js'],
			version: 2
		},

		{
			label: 'Stereodose',
			matches: ['*://www.stereodose.com/*'],
			js: ['connectors/v2/stereodose.js'],
			version: 2
		},

		{
			label: 'Москва ФМ / Питер ФМ',
			matches: ['*://www.moskva.fm/*', '*://www.piter.fm/*'],
			js: ['connectors/v2/moskva-piter-fm.js'],
			version: 2
		},

		{
			label: 'Jamendo',
			matches: ['*://www.jamendo.com/*'],
			js: ['connectors/v2/jamendo.js'],
			version: 2
		},

		{
<<<<<<< HEAD
			label: 'Whyd',
			matches: ['*://whyd.com/*'],
			js: ['connectors/v2/whyd.js'],
			version: 2
		},

		{
			label: 'Mymusiccloud',
			matches: ['*://www.mymusiccloud.com/*'],
			js: ['connectors/v2/mymusiccloud.js'],
=======
			label: 'Bandzone.cz',
			matches: ['*://bandzone.cz/*'],
			js: ['connectors/v2/bandzone.cz.js'],
>>>>>>> a78a669a
			version: 2
		},

		{
			label: 'Jolicloud',
			matches: ['*://drive.jolicloud.com/*'],
			js: ['connectors/v2/jolicloud.js'],
			version: 2
		},

		{
			label: 'myradio.ua',
			matches: ['*://myradio.ua/*'],
			js: ['connectors/v2/myradio.ua.js'],
			version: 2
		},

		{
			label: 'SlashFavorites',
			matches: ['*://slashfavorites.com/*'],
			js: ['connectors/v2/slashfavorites.js'],
			version: 2
		},

		{
			label: 'Solayo',
			matches: ['*://www.solayo.com/*', '*://solayo.com/*'],
			js: ['connectors/v2/solayo.js'],
			version: 2
		},

		{
			label: 'Jazzradio',
			matches: ['*://www.jazzradio.com/*'],
			js: ['connectors/v2/jazzradio.js'],
			version: 2
		},

		{
			label: 'FarFromMoscow',
			matches: ['*://www.farfrommoscow.com/*'],
			js: ['connectors/v2/farfrommoscow.js'],
			version: 2
		},

		{
			label: 'Musicload',
			matches: ['*://www.musicload.de/*'],
			js: ['connectors/v2/musicload.js'],
			version: 2
		},

		{
			label: 'Noon Pacific',
			matches: ['*://www.noonpacific.com/*', '*://noonpacific.com/*'],
			js: ['connectors/v2/noonpacific.js'],
			version: 2
		},

		{
			label: 'SomaFM',
			matches: ['*://somafm.com/player/*'],
			js: ['connectors/v2/somafm.js'],
			version: 2
		},

		{
			label: 'Noisetrade',
			matches: ['*://www.noisetrade.com/*', '*://noisetrade.com/*'],
			js: ['connectors/v2/noisetrade.js'],
			version: 2
		},

		{
			label: 'Free Music Archive',
			matches: ['*://www.freemusicarchive.org/*', '*://freemusicarchive.org/*', '*://www.freemusicarchive.com/*', '*://freemusicarchive.com/*'],
			js: ['connectors/v2/freemusicarchive.js'],
			version: 2
		},

		{
			label: 'musicase',
			matches: ['*://musicase.me/*'],
			js: ['connectors/v2/musicase.js'],
			version: 2
		},

		{
			label: 'Reddit Music Player',
			matches: ['*://reddit.musicplayer.io/'],
			js: ['connectors/v2/redditmusicplayer.js'],
			version: 2
		},

		{
			label: 'kollekt.fm',
			matches: ['*://kollekt.fm/*'],
			js: ['connectors/v2/kollekt.js'],
			version: 2
		},

		{
			label: 'audiosplitter.fm',
			matches: ['*://audiosplitter.fm/*'],
			js: ['connectors/v2/audiosplitter.js'],
			version: 2
		},

		{
			label: 'novoeradio.by',
			matches: ['*://www.novoeradio.by/*'],
			js: ['connectors/v2/novoeradio.js'],
			version: 2
		},

		{
			label: 'Tradiio',
			matches: ['*://tradiio.com/*', '*://*.tradiio.com/*'],
			js: ['connectors/v2/tradiio.js'],
			version: 2
		},

		{
			label: 'Yandex radio',
			matches: ['https://radio.yandex.ru/*', 'https://radio.yandex.by/*', 'https://radio.yandex.kz/*', 'https://radio.yandex.ua/*'],
			js: ['connectors/v2/yandexradio.js'],
			version: 2
		},

		{
			label: 'Dash Radio',
			matches: ['*://dashradio.com/*'],
			js: ['connectors/v2/dashradio.js'],
			version: 2
		},

		{
			label: 'oplayer',
			matches: ['*://oplayer.org/*'],
			js: ['connectors/v2/jplayer-oplayer.js'],
			version: 2
		},

		{
			label: 'EDM.com',
			matches: ['*://edm.com/*'],
			js: ['connectors/v2/edm.js'],
			version: 2
		},

		{
			label: 'post-player',
			matches: ['*://post-player.org/*'],
			js: ['connectors/v2/jplayer-postplayer.js'],
			version: 2
		},

		{
			label: 'Dream FM',
			matches: ['*://dreamfm.biz/*'],
			js: ['connectors/v2/dreamfm.js'],
			version: 2
		},

		{
			label: 'Radio Paradise',
			matches: ['*://*.radioparadise.com/*'],
			js: ['connectors/v2/radioparadise.js'],
			allFrames: true,
			version: 2
		},

		{
			label: 'beatport - www',
			matches: ['*://www.beatport.com/*'],
			js: ['connectors/v2/beatport-www.js'],
			version: 2
		},

		{
			label: 'themusicninja',
			matches: ['*://www.themusicninja.com/*'],
			js: ['connectors/v2/themusicninja.js'],
			version: 2
		},

		{
			label: 'trntbl.me',
			matches: ['*://*.trntbl.me/*', '*://trntbl.me/*'],
			js: ['connectors/v2/trntblme.js'],
			version: 2
		},

		{
			label: 'wavo.me',
			matches: ['https://wavo.me/*'],
			js: ['connectors/v2/wavome.js'],
			version: 2
		}

	];
});<|MERGE_RESOLUTION|>--- conflicted
+++ resolved
@@ -620,7 +620,6 @@
 		},
 
 		{
-<<<<<<< HEAD
 			label: 'Whyd',
 			matches: ['*://whyd.com/*'],
 			js: ['connectors/v2/whyd.js'],
@@ -631,11 +630,13 @@
 			label: 'Mymusiccloud',
 			matches: ['*://www.mymusiccloud.com/*'],
 			js: ['connectors/v2/mymusiccloud.js'],
-=======
+			version: 2
+		},
+
+		{
 			label: 'Bandzone.cz',
 			matches: ['*://bandzone.cz/*'],
 			js: ['connectors/v2/bandzone.cz.js'],
->>>>>>> a78a669a
 			version: 2
 		},
 
