--- conflicted
+++ resolved
@@ -424,16 +424,15 @@
 		},
 
 		{
-<<<<<<< HEAD
 			label: '163 Music',
 			matches: ['*://music.163.com/*'],
 			js: ['connectors/163music.js']
-=======
+		},
+
+		{
 			label: 'blinkboxMusic',
 			matches: ['*://www.blinkboxmusic.com/*'],
 			js: ['connectors/blinkboxmusic.js']
->>>>>>> 25aa19c7
 		}
-
 	];
 });