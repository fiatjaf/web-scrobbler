'use strict';
/**
 * All connectors are defined here, instead of manifest.
 *
 * Matching connector is injected to the page after document_end event.
 *
 * Do not include jQuery - it is included by default.
 *
 *
 * Supported fields:
 *
 *    label
 *          - label to be shown in options to enable/disable the connector
 *          - be careful with renaming, as connector disable state depends on the label
 *
 *    matches
 *          - array of positive matches in format described in Chrome Ext. Dev. guide
 *          - connectors are processed in order and the first match is used; you can use
 *            this behaviour to emulate exclude matches
 *
 *    js
 *          - array of paths of files to be executed
 *          - all executions happen on or after 'document_end'
 *
 *    allFrames (optional)
 *          - boolean value representing InjectDetails.allFrames
 *          - FALSE by default
 *
 */
define(function() {
	return [
		{
			label: 'Baidu Music',
			matches: ['*://play.baidu.com/*'],
			js: ['connectors/baidu.js']
		},

		{
			label: 'YouTube',
			matches: ['*://www.youtube.com/watch*', '*://www.youtube.com/user/*'],
			js: ['connectors/youtube.js']
		},

		{
			label: 'TTNET Müzik',
			matches: ['*://www.ttnetmuzik.com.tr/*'],
			js: ['connectors/ttnet.js']
		},

		{
			label: 'Thesixtyone',
			matches: ['*://www.thesixtyone.com/*'],
			js: ['connectors/61.js']
		},

		{
			label: 'Google Play Music',
			matches: ['*://play.google.com/music/*'],
			js: ['connectors/v2/googlemusic.js'],
			version: 2
		},

		{
			label: 'MySpace',
			matches: ['*://myspace.com/*'],
			js: ['connectors/myspace.js']
		},

		{
			label: 'Pitchfork Advance',
			matches: ['*://pitchfork.com/advance/*', '*://www.pitchfork.com/advance/*'],
			js: ['connectors/pitchfork-advance.js']
		},

		{
			label: 'Pitchfork',
			matches: ['*://pitchfork.com/*', '*://www.pitchfork.com/*'],
			js: ['connectors/pitchfork.js']
		},

		{
			label: 'Fizy',
			matches: ['*://fizy.com/*', '*://fizy.org/*'],
			js: ['connectors/fizy.js']
		},

		{
			label: 'Virgin Radio Turkiye',
			matches: ['*://*.virginradioturkiye.com/*', '*://*.radioeksen.com/*'],
			js: ['connectors/virginradiotr.js']
		},

		{
			label: 'Ghostly Discovery',
			matches: ['http://ghostly.com/discovery/play', 'http://www.ghostly.com/discovery/play'],
			js: ['connectors/v2/ghostly.js'],
			version: 2
		},

		{
			label: 'Bandcamp',
			matches: ['*://*.bandcamp.com/*', '*://bandcamp.com/discover*'],
			js: ['connectors/v2/bandcamp.js'],
			version: 2
		},

		{
			label: 'Jango',
			matches: ['*://www.jango.com/*'],
			js: ['connectors/jango.js', 'connectors/jango-dom-inject.js']
		},

		{
			label: 'Pandora',
			matches: ['*://www.pandora.com/*'],
			js: ['connectors/v2/pandora.js'],
			version: 2
		},

		{
			label: 'pakartot',
			matches: ['*://www.pakartot.lt/*'],
			js: ['connectors/pakartot.js']
		},

		{
			label: 'Deezer',
			matches: ['*://www.deezer.com/*'],
			js: ['connectors/deezer.js']
		},

		{
			label: 'SoundCloud',
			matches: ['*://soundcloud.com/*'],
			js: ['connectors/v2/soundcloud.js'],
			version: 2
		},

		{
			label: 'Amazon',
			matches: ['*://www.amazon.com/gp/dmusic/cloudplayer/*', '*://www.amazon.de/gp/dmusic/cloudplayer/*', '*://www.amazon.es/gp/dmusic/cloudplayer/*', '*://www.amazon.co.uk/gp/dmusic/cloudplayer/*'],
			js: ['connectors/v2/amazon.js'],
			version: 2
		},

		{ // DEAD?
			label: 'Z-Music',
			matches: ['*://z-music.org/*'],
			js: ['connectors/zmusic.js']
		},

		{
			label: 'VK',
			matches: ['*://vk.com/*'],
			js: ['connectors/vk.js']
		},

		{
			label: 'Zvooq',
			matches: ['*://zvooq.ru/*'],
			js: ['connectors/zvooq.js']
		},

		{
			label: 'Weborama',
			matches: ['*://www.weborama.fm/*'],
			js: ['connectors/weborama.js'],
			allFrames: true
		},

		{
			label: '22 Tracks',
			matches: ['*://22tracks.com/*'],
			js: ['connectors/22tracks.js']
		},

		{
			label: 'Megalyrics',
			matches: ['*://megalyrics.ru/*'],
			js: ['connectors/megalyrics.js'],
			allFrames: true
		},

		{
			label: 'iHeart',
			matches: ['*://*.iheart.com/*'],
			js: ['connectors/iheart.js']
		},

		{
			label: 'Indie Shuffle',
			matches: ['*://www.indieshuffle.com/*'],
			js: ['connectors/v2/indieshuffle.js'],
			version: 2
		},

		{
			label: 'Tuba.FM',
			matches: ['*://fm.tuba.pl/*'],
			js: ['connectors/tubafm.js']
		},

		{
			label: 'Spotify',
			matches: ['https://player.spotify.com/*'],
			js: ['connectors/v2/spotify.js'],
			version: 2
		},

		{
			label: 'Spotify',
			matches: ['https://play.spotify.com/*'],
			js: ['connectors/v2/spotify-play.js'],
			version: 2
		},

		{
			label: 'Plug.dj',
			matches: ['*://plug.dj/*'],
			js: ['connectors/plugdj.js']
		},

		{
			label: 'Slacker (iframe)',
			matches: ['*://www.slacker.com/webplayer/index_embed.vm'],
			js: ['connectors/slacker.js']
		},

		{
			label: 'Slacker (main page)',
			matches: ['*://www.slacker.com/*'],
			js: ['connectors/v2/slacker2.js'],
			version: 2
		},

		{
			label: 'Daytrotter',
			matches: ['*://www.daytrotter.com/*'],
			js: ['connectors/daytrotter.js']
		},

		{
			label: 'AOL Radio',
			matches: ['*://aolradio.slacker.com/*'],
			js: ['connectors/aolradio.js']
		},

		{
			label: 'HillyDilly',
			matches: ['*://www.hillydilly.com/*'],
			js: ['connectors/hillydilly.js']
		},

		{
			label: 'Groove Music',
			matches: ['*://music.microsoft.com/*'],
			js: ['connectors/groovemusic.js']
		},

		{
			label: '8tracks',
			matches: ['*://8tracks.com/*'],
			js: ['connectors/v2/8tracks.js'],
			version: 2
		},

		{
			label: 'Moje Polskie Radio',
			matches: ['*://moje.polskieradio.pl/station/*'],
			js: ['connectors/mojepolskieradio.js']
		},

		{
			label: 'Nova Planet',
			matches: ['*://www.novaplanet.com/radionova/player'],
			js: ['connectors/novaplanet.js']
		},

		{
			label: 'Radio+ Belgium',
			matches: ['*://www.radioplus.be/*'],
			js: ['connectors/radioplusbe.js']
		},

		{
			label: 'Songza',
			matches: ['*://songza.com/*'],
			js: ['connectors/v2/songza.js'],
			version: 2
		},

		{
			label: 'Douban Programme',
			matches: ['http://music.douban.com/programme/*'],
			js: ['connectors/douban-programme.js']
		},

		{
			label: 'Focus@Will',
			matches: ['*://www.focusatwill.com/*'],
			js: ['connectors/focusatwill.js']
		},

		{
			label: 'Le Tourne Disque',
			matches: ['*://www.letournedisque.com/*'],
			js: ['connectors/letournedisque.js']
		},

		{
			label: 'Rdio',
			matches: ['*://www.rdio.com/*'],
			js: ['connectors/rdio.js']
		},

		{
			label: 'Reddit Playlister',
			matches: ['*://redditplayer.phoenixforgotten.com/*'],
			js: ['connectors/redditplayer.js']
		},

		{
			label: 'Sullen-Ural',
			matches: ['*://sullen-ural.ru/*', '*://*.sullen-ural.ru/*'],
			js: ['connectors/sullen-ural.js']
		},

		{
			label: 'Digitally Imported',
			matches: ['*://www.di.fm/*'],
			js: ['connectors/difm.js']
		},

		{
			label: 'Beats Music',
			matches: ['*://*.beatsmusic.com/*'],
			js: ['vendor/jquery.cookie.js', 'connectors/beats.js']
		},

		{
			label: 'RadioPlayer',
			matches: ['*://www.thisisstar.co.uk/*', '*://live.thebridgeradio.net/*', '*://www.chorley.fm/*', '*://www.sun-fm.com/*', '*://www.minsterfm.com/*', '*://www.uckfieldfm.co.uk/*', '*://radioplayer.bishopfm.com/*', '*://player.jackbristol.com/*', '*://player.106jack.com/*', '*://player.jackradio.com/*', '*://www.tcrfm.co.uk/*', '*://sparksunderland.com/*', '*://player.juicefm.com/*', '*://rp.xrad.io/*', '*://www.radiojackie.com/*', '*://people.bath.ac.uk/*', '*://www.2br.co.uk/*', '*://player.three.fm/*', '*://player.therevolution962.com/*', '*://player.thewave.co.uk/*', '*://www.kcclive.com/*', '*://player.absoluteradio.co.uk/*', '*://aliveradio.net/*', '*://allfm.org/*', '*://www.amazingradio.com/*', '*://www.ambersoundfm.com/*', '*://player.bailriggfm.co.uk/*', '*://player.thebay.co.uk/*', '*://www.bcbradio.co.uk/*', '*://www.thebeach.co.uk/*', '*://www.thebee.co.uk/*', '*://www.bfbs.com/*', '*://player.boltonfm.com/*', '*://andoverplayer.thebreeze.com/*', '*://basingstokeplayer.thebreeze.com/*', '*://bristolplayer.thebreeze.com/*', '*://cheltenhamplayer.thebreeze.com/*', '*://easthampshireplayer.thebreeze.com/*', '*://westwiltsplayer.thebreeze.com/*', '*://newburyplayer.thebreeze.com/*', '*://northdorsetplayer.thebreeze.com/*', '*://northsomersetplayer.thebreeze.com/*', '*://southplayer.thebreeze.com/*', '*://southamptonplayer.thebreeze.com/*', '*://winchesterplayer.thebreeze.com/*', '*://southsomersetplayer.thebreeze.com/*', '*://bridge.fm/*', '*://www.capitalfm.com/*', '*://www.capitalxtra.com/*', '*://www.thecatradio.co.uk/*', '*://ukradioplayer.cfmradio.com/*', '*://www.southendandchelmsfordradio.com/*', '*://www.silk1069.com/*', '*://www.dee1063.com/*', '*://app.musicradio.com/*', '*://ukradioplayer.citytalk.fm/*', '*://www.classicfm.com/*', '*://ukradioplayer.clyde1.com/*', '*://ukradioplayer.clyde2.com/*', '*://player.compassfm.co.uk/*', '*://northamptonshire.connectfm.com/*', '*://peterborough.connectfm.com/*', '*://ukradioplayer.coolfm.co.uk/*', '*://www.crossrhythms.co.uk/*', '*://crushradio.co.uk/*', '*://player.dearnefm.co.uk/*', '*://diversefm.com/*', '*://ukradioplayer.downtown.co.uk/*', '*://www.dream100.com/*', '*://www.drystoneradio.co.uk/*', '*://www.eagleextra.co.uk/*', '*://www.964eagle.co.uk/*', '*://www.eagle3.co.uk/*', '*://www.energyfm.net/*', '*://ondemand.georgeandfire.co.uk/*', '*://www.forestfm.co.uk/*', '*://ukradioplayer.forth2.com/*', '*://ukradioplayer.forthone.com/*', '*://www.frenchradiolondon.com/*', '*://www.funkidslive.com/*', '*://www.futureradio.co.uk/*', '*://www.gateway978.com/*', '*://nwplayer.gaydio.co.uk/*', '*://player.gaydio.co.uk/*', '*://ukradioplayer.hallamfm.co.uk/*', '*://ukrp.musicradio.com/*', '*://www.heart.co.uk/*', '*://ukradioplayer.heatradio.com/*', '*://ukradioplayer.thehitsradio.com/*', '*://player.hot1028.com/*', '*://www.hubradio.co.uk/*', '*://imaginefm.net/*', '*://www.indigofm.co.uk/*', '*://www.iwradio.co.uk/*', '*://player.jackfmswindon.com/*', '*://www.jazzfm.co/*', '*://player.juicebrighton.com/*', '*://kanefm.com/*', '*://player.kcfm.co.uk/*', '*://ukradioplayer.kerrangradio.co.uk/*', '*://ukradioplayer.key103.co.uk/*', '*://player.kingdomfm.co.uk/*', '*://kiss101.ukradioplayer.kissfmuk.com/*', '*://kiss105.ukradioplayer.kissfmuk.com/*', '*://kiss100.ukradioplayer.kissfmuk.com/*', '*://ukradioplayer.kissfresh.kissfmuk.com/*', '*://ukradioplayer.kisstory.kissfmuk.com/*', '*://www.klfm967.co.uk/*', '*://streaming.kentonline.co.uk/*', '*://player.lincsfm.co.uk/*', '*://ukradioplayer.magic.co.uk/*', '*://ukradioplayer.manchestersmagic.co.uk/*', '*://ukradioplayer.magic1152.co.uk/*', '*://ukradioplayer.magic1161.co.uk/*', '*://ukradioplayer.magic1170.co.uk/*', '*://ukradioplayer.magic1548.co.uk/*', '*://ukradioplayer.magic828.co.uk/*', '*://ukradioplayer.magic999.co.uk/*', '*://ukradioplayer.magicam.co.uk/*', '*://player.manxradio.com/*', '*://ukradioplayer.metroradio.co.uk/*', '*://ukradioplayerone.mfr.co.uk/*', '*://ukradioplayertwo.mfr.co.uk/*', '*://www.ministryofsound.com/*', '*://www.mix96.co.uk/*', '*://www.mkfm.com/*', '*://nationhits.com/*', '*://www.nationradio.com/*', '*://www.northnorfolkradio.com/*', '*://ukradioplayer.northsound1.com/*', '*://ukradioplayer.northsound2.com/*', '*://www.999radionorwich.com/*', '*://player.oakfm.co.uk/*', '*://www.originalfm.com/*', '*://palm105.co.uk/*', '*://player.peakfm.net/*', '*://www.piratefm.co.uk/*', '*://player.planetrock.com/*', '*://www.premierradio.org.uk/*', '*://player.pulse2.net/*', '*://player.pulse.co.uk/*', '*://ukradioplayer.radioaire.co.uk/*', '*://ukradioplayer.radioborders.com/*', '*://radiocarmarthenshire.com/*', '*://www.radiocaroline.co.uk/*', '*://radioceredigion.com/*', '*://ukradioplayer.radiocity.co.uk/*', '*://www.radioessex.com/*', '*://player.radioexe.co.uk/*', '*://radiolab.beds.ac.uk/*', '*://radiopembrokeshire.com/*', '*://radioplus.org.uk/*', '*://www.radiotyneside.co.uk/*', '*://www.radioverulam.com/*', '*://player.wave965.com/*', '*://radioreverb.com/*', '*://www.realradionortheast.co.uk/*', '*://www.realradionorthwest.co.uk/*', '*://www.realradio-scotland.co.uk/*', '*://www.realradiowales.co.uk/*', '*://www.realradioxs.co.uk/*', '*://www.realradioyorkshire.co.uk/*', '*://www.reprezent.org.uk/*', '*://radioplayer.resonancefm.com/*', '*://player.ridingsfm.co.uk/*', '*://rinse.fm/*', '*://listen.insightradio.co.uk/*', '*://ukradioplayer.rockfm.co.uk/*', '*://player.rotherfm.co.uk/*', '*://player.rutlandradio.co.uk/*', '*://scarletfm.com/*', '*://www.sfmradio.com/*', '*://www.toxicflames.co.uk/*', '*://player.signal1.co.uk/*', '*://player.signal107.co.uk/*', '*://player.signal2.co.uk/*', '*://smilesussex.com/*', '*://www.smoothradio.co.uk/*', '*://www.solarradio.com/*', '*://www.somervalleyfm.co.uk/*', '*://player.soundartradio.org.uk/*', '*://www.thesourcefm.co.uk/*', '*://www.spectrumradio.net/*', '*://www.spirefm.co.uk/*', '*://www.spiritfm.net/*', '*://www.star107.co.uk/*', '*://www.strayfm.com/*', '*://www.susyradio.com/*', '*://player.swanseasound.co.uk/*', '*://www.switchradio.co.uk/*', '*://talksport.com/*', '*://tonefm.co.uk/*', '*://ukradioplayer.tayam.co.uk/*', '*://ukradioplayer.tayfm.co.uk/*', '*://www.teamrockradio.com/*', '*://ukradioplayer.tfmradio.com/*', '*://player.towerfm.co.uk/*', '*://www.town102.com/*', '*://player.traxfm.co.uk/*', '*://player.2lr.co.uk/*', '*://www.u105.com/*', '*://www.ucb.co.uk/*', '*://ury.org.uk/*', '*://urn1350.net/*', '*://ukradioplayer.vikingfm.co.uk/*', '*://www.thevoicefm.co.uk/*', '*://ruvr.co.uk/*', '*://ukradioplayer.wave105.com/*', '*://www.wessexfm.com/*', '*://ukradioplayer.westfm.co.uk/*', '*://ukradioplayer.westsound.co.uk/*', '*://ukradioplayer.westsoundradio.com/*', '*://player.wirefm.com/*', '*://player.wishfm.net/*', '*://www.xfm.co.uk/*', '*://www.yorkshirecoastradio.com/*'],
			js: ['connectors/radioplayer.js']
		},

		{
			label: 'BBC RadioPlayer',
			matches: ['*://www.bbc.co.uk/radio/player/*'],
			js: ['connectors/v2/bbcradioplayer.js'],
			version: 2
		},

		{
			label: 'Gaana.com',
			matches: ['*://gaana.com/*'],
			js: ['connectors/gaana.js']
		},

		{
			label: 'Music Unlimited',
			matches: ['*://music.sonyentertainmentnetwork.com/*'],
			js: ['connectors/musicunlimited.js']
		},

		{
			label: 'Yandex.Music',
			matches: ['*://music.yandex.ru/*'],
			js: ['connectors/yandex.js']
		},

		{
			label: 'PLEX',
			matches: ['*://*32400/web/*', '*://plex.tv/web/*'],
			js: ['connectors/plex.js']
		},

		{
			label: 'Pleer.Com (Prostopleer)',
			matches: ['*://pleer.com/*', '*://prostopleer.com/*'],
			js: ['connectors/pleer.js']
		},

		{
			label: 'TuneIn',
			matches: ['*://tunein.com/*'],
			js: ['connectors/tunein.js']
		},

		{
			label: 'MixCloud (Timestamped mixes only)',
			matches: ['*://mixcloud.com/*', '*://*.mixcloud.com/*'],
			js: ['connectors/v2/mixcloud.js'],
			version: 2
		},

		{
			label: 'ReverbNation',
			matches: ['*://www.reverbnation.com/*'],
			js: ['connectors/reverbnation.js']
		},

		{
			label: 'Xiami.com',
			matches: ['http://www.xiami.com/play*'],
			js: ['connectors/xiami.js']
		},

		{
			label: 'NRK Radio',
			matches: ['*://radio.nrk.no/*'],
			js: ['connectors/nrkradio.js']
		},

		{
			label: 'Archive.org',
			matches: ['*://archive.org/details/*'],
			js: ['connectors/v2/archive.js'],
			version: 2
		},

		{
			label: 'Odnoklassniki',
			matches: ['*://odnoklassniki.ru/*', '*://ok.ru/*'],
			js: ['connectors/odnoklassniki.js'],
			allFrames: true
		},

		{
			label: 'Soundozer',
			matches: ['*://soundozer.com/*'],
			js: ['connectors/soundozer.js']
		},

		{
			label: '163 Music',
			matches: ['*://music.163.com/*'],
			js: ['connectors/163music.js']
		},

		{
			label: 'blinkboxMusic',
			matches: ['*://www.blinkboxmusic.com/*'],
			js: ['connectors/blinkboxmusic.js']
		},

		{
			label: 'luooMusic',
			matches: ['*://www.luoo.net/*'],
			js: ['connectors/luoo.js']
		},

		{
			label: 'ambientsleepingpill',
			matches: ['*://*.ambientsleepingpill.com/'],
			js: ['connectors/ambientsleepingpill.js']
		},

		{
			label: 'Blitzr',
			matches: ['*://*.blitzr.com/*', '*://blitzr.com/*'],
			js: ['connectors/blitzr.js']
		},

		{
			label: 'TIDAL',
			matches: ['*://listen.tidalhifi.com/*', '*://listen.tidal.com/*'],
			js: ['connectors/v2/tidal.js'],
			version: 2
		},

		{
			label: 'Bop.fm',
			matches: ['*://bop.fm/*'],
			js: ['connectors/v2/bopfm.js'],
			version: 2
		},

		{
			label: 'Radionomy',
			matches: ['*://www.radionomy.com/*'],
			js: ['connectors/v2/radionomy.js'],
			version: 2
		},

		{
			label: 'Jazzradio',
			matches: ['*://www.jazzradio.com/*'],
			js: ['connectors/v2/jazzradio.js'],
			version: 2
		},

		{
			label: 'Musicload',
			matches: ['*://www.musicload.de/*'],
			js: ['connectors/v2/musicload.js'],
			version: 2
		},

		{
			label: 'Noon Pacific',
			matches: ['*://www.noonpacific.com/*', '*://noonpacific.com/*'],
			js: ['connectors/v2/noonpacific.js'],
			version: 2
		},

		{
			label: 'SomaFM',
			matches: ['*://somafm.com/player/*'],
			js: ['connectors/v2/somafm.js'],
			version: 2
		},

		{
			label: 'Noisetrade',
			matches: ['*://www.noisetrade.com/*', '*://noisetrade.com/*'],
			js: ['connectors/v2/noisetrade.js'],
			version: 2
		},

		{
			label: 'Free Music Archive',
			matches: ['*://www.freemusicarchive.org/*', '*://freemusicarchive.org/*', '*://www.freemusicarchive.com/*', '*://freemusicarchive.com/*'],
			js: ['connectors/v2/freemusicarchive.js'],
			version: 2
		},

		{
			label: 'musicase',
			matches: ['*://musicase.me/*'],
			js: ['connectors/v2/musicase.js'],
			version: 2
		},

		{
			label: 'Reddit Music Player',
			matches: ['*://reddit.musicplayer.io/'],
			js: ['connectors/v2/redditmusicplayer.js'],
			version: 2
		},

		{
			label: 'kollekt.fm',
			matches: ['*://kollekt.fm/*'],
			js: ['connectors/v2/kollekt.js'],
			version: 2
		},

		{
			label: 'audiosplitter.fm',
			matches: ['*://audiosplitter.fm/*'],
			js: ['connectors/v2/audiosplitter.js'],
			version: 2
		},

		{
			label: 'novoeradio.by',
			matches: ['*://www.novoeradio.by/*'],
			js: ['connectors/v2/novoeradio.js'],
			version: 2
		},

		{
			label: 'Tradiio',
			matches: ['*://tradiio.com/*', '*://*.tradiio.com/*'],
			js: ['connectors/v2/tradiio.js'],
			version: 2
		},

		{
			label: 'Yandex radio',
			matches: ['https://radio.yandex.ru/*'],
			js: ['connectors/v2/yandexradio.js'],
			version: 2
		},

		{
<<<<<<< HEAD
			label: 'Dash Radio',
			matches: ['*://dashradio.com/*'],
			js: ['connectors/v2/dashradio.js'],
			version: 2
		},

		{
			label: 'oplayer',
			matches: ['*://oplayer.org/*'],
			js: ['connectors/v2/jplayer-oplayer.js'],
			version: 2
		},

		{
			label: 'EDM.com',
			matches: ['*://edm.com/*'],
			js: ['connectors/v2/edm.js'],
			version: 2
		},

		{
			label: 'post-player',
			matches: ['*://post-player.org/*'],
			js: ['connectors/v2/jplayer-postplayer.js'],
			version: 2
		},

		{
			label: 'Dream FM',
			matches: ['*://dreamfm.biz/*'],
			js: ['connectors/v2/dreamfm.js'],
			version: 2
		},

		{
			label: 'Radio Paradise',
			matches: ['*://*.radioparadise.com/*'],
			js: ['connectors/v2/radioparadise.js'],
			allFrames: true,
			version: 2
		},

		{
			label: 'beatport - www',
			matches: ['*://www.beatport.com/*'],
			js: ['connectors/v2/beatport-www.js'],
=======
			label: 'themusicninja',
			matches: ['*://www.themusicninja.com/*'],
			js: ['connectors/v2/themusicninja.js'],
>>>>>>> 058e8b62
			version: 2
		}

	];
});<|MERGE_RESOLUTION|>--- conflicted
+++ resolved
@@ -574,7 +574,6 @@
 		},
 
 		{
-<<<<<<< HEAD
 			label: 'Dash Radio',
 			matches: ['*://dashradio.com/*'],
 			js: ['connectors/v2/dashradio.js'],
@@ -621,11 +620,13 @@
 			label: 'beatport - www',
 			matches: ['*://www.beatport.com/*'],
 			js: ['connectors/v2/beatport-www.js'],
-=======
+			version: 2
+		},
+
+		{
 			label: 'themusicninja',
 			matches: ['*://www.themusicninja.com/*'],
 			js: ['connectors/v2/themusicninja.js'],
->>>>>>> 058e8b62
 			version: 2
 		}
 
