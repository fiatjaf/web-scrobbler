--- conflicted
+++ resolved
@@ -485,15 +485,16 @@
 		},
 
 		{
-<<<<<<< HEAD
 			label: 'Jolicloud',
 			matches: ['*://drive.jolicloud.com/*'],
 			js: ['connectors/v2/jolicloud.js'],
-=======
+			version: 2
+		},
+
+		{
 			label: 'myradio.ua',
 			matches: ['*://myradio.ua/*'],
 			js: ['connectors/v2/myradio.ua.js'],
->>>>>>> c9d8c350
 			version: 2
 		},
 
