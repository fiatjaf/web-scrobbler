--- conflicted
+++ resolved
@@ -528,7 +528,6 @@
 		},
 
 		{
-<<<<<<< HEAD
 			label: 'musicase',
 			matches: ['*://musicase.me/*'],
 			js: ['connectors/v2/musicase.js'],
@@ -539,11 +538,13 @@
 			label: 'Reddit Music Player',
 			matches: ['*://reddit.music.player.il.ly/'],
 			js: ['connectors/v2/redditmusicplayer.js'],
-=======
+			version: 2
+		},
+
+		{
 			label: 'kollekt.fm',
 			matches: ['*://kollekt.fm/*'],
 			js: ['connectors/v2/kollekt.js'],
->>>>>>> 93701031
 			version: 2
 		}
 
