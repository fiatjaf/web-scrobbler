'use strict';
/**
 * All connectors are defined here, instead of manifest.
 *
 * Matching connector is injected to the page after document_end event.
 *
 * Do not include jQuery - it is included by default.
 *
 *
 * Supported fields:
 *
 *    label
 *          - label to be shown in options to enable/disable the connector
 *          - be careful with renaming, as connector disable state depends on the label
 *
 *    matches
 *          - array of positive matches in format described in Chrome Ext. Dev. guide
 *          - connectors are processed in order and the first match is used; you can use
 *            this behaviour to emulate exclude matches
 *
 *    js
 *          - array of paths of files to be executed
 *          - all executions happen on or after 'document_end'
 *
 *    allFrames (optional)
 *          - boolean value representing InjectDetails.allFrames
 *          - FALSE by default
 *
 */
define(function() {
	return [
		{
			label: 'Baidu Music',
			matches: ['*://play.baidu.com/*'],
			js: ['connectors/baidu.js']
		},

		{
			label: 'YouTube',
			matches: ['*://www.youtube.com/watch*', '*://www.youtube.com/user/*'],
			js: ['connectors/youtube.js']
		},

		{
			label: 'TTNET Müzik',
			matches: ['*://www.ttnetmuzik.com.tr/*'],
			js: ['connectors/ttnet.js']
		},

		{
			label: 'Thesixtyone',
			matches: ['*://www.thesixtyone.com/*'],
			js: ['connectors/61.js']
		},

		{
			label: 'Google Play Music',
			matches: ['*://play.google.com/music/*'],
			js: ['connectors/v2/googlemusic.js'],
			version: 2
		},

		{
			label: 'MySpace',
			matches: ['*://myspace.com/*'],
			js: ['connectors/myspace.js']
		},

		{
			label: 'Pitchfork Advance',
			matches: ['*://pitchfork.com/advance/*', '*://www.pitchfork.com/advance/*'],
			js: ['connectors/pitchfork-advance.js']
		},

		{
			label: 'Pitchfork',
			matches: ['*://pitchfork.com/*', '*://www.pitchfork.com/*'],
			js: ['connectors/pitchfork.js']
		},

		{
			label: 'Fizy',
			matches: ['*://fizy.com/*', '*://fizy.org/*'],
			js: ['connectors/fizy.js']
		},

		{
			label: 'Virgin Radio Turkiye',
			matches: ['*://*.virginradioturkiye.com/*', '*://*.radioeksen.com/*'],
			js: ['connectors/virginradiotr.js']
		},

		{
			label: 'Ghostly Discovery',
			matches: ['http://ghostly.com/discovery/play', 'http://www.ghostly.com/discovery/play'],
			js: ['connectors/v2/ghostly.js'],
			version: 2
		},

		{
			label: 'Bandcamp',
			matches: ['*://*.bandcamp.com/*', '*://bandcamp.com/discover*'],
			js: ['connectors/v2/bandcamp.js'],
			version: 2
		},

		{
			label: 'Jango',
			matches: ['*://www.jango.com/*'],
			js: ['connectors/jango.js', 'connectors/jango-dom-inject.js']
		},

		{
			label: 'Pandora',
			matches: ['*://www.pandora.com/*'],
			js: ['connectors/v2/pandora.js'],
			version: 2
		},

		{
			label: 'pakartot',
			matches: ['*://www.pakartot.lt/*'],
			js: ['connectors/pakartot.js']
		},

		{
			label: 'Deezer',
			matches: ['*://www.deezer.com/*'],
			js: ['connectors/deezer.js']
		},

		{
			label: 'SoundCloud',
			matches: ['*://soundcloud.com/*'],
			js: ['connectors/v2/soundcloud.js'],
			version: 2
		},

		{
			label: 'Amazon',
			matches: ['*://www.amazon.com/gp/dmusic/cloudplayer/*', '*://www.amazon.de/gp/dmusic/cloudplayer/*', '*://www.amazon.es/gp/dmusic/cloudplayer/*', '*://www.amazon.co.uk/gp/dmusic/cloudplayer/*'],
			js: ['connectors/v2/amazon.js'],
			version: 2
		},

		{ // DEAD?
			label: 'Z-Music',
			matches: ['*://z-music.org/*'],
			js: ['connectors/zmusic.js']
		},

		{
			label: 'VK',
			matches: ['*://vk.com/*'],
			js: ['connectors/vk.js']
		},

		{
			label: 'Zvooq',
			matches: ['*://zvooq.ru/*'],
			js: ['connectors/zvooq.js']
		},

		{
			label: 'Weborama',
			matches: ['*://www.weborama.fm/*'],
			js: ['connectors/weborama.js'],
			allFrames: true
		},

		{
			label: '22 Tracks',
			matches: ['*://22tracks.com/*'],
			js: ['connectors/22tracks.js']
		},

		{
			label: 'Megalyrics',
			matches: ['*://megalyrics.ru/*'],
			js: ['connectors/megalyrics.js'],
			allFrames: true
		},

		{
			label: 'iHeart',
			matches: ['*://*.iheart.com/*'],
			js: ['connectors/iheart.js']
		},

		{
			label: 'Indie Shuffle',
			matches: ['*://www.indieshuffle.com/*'],
			js: ['connectors/v2/indieshuffle.js'],
			version: 2
		},

		{
			label: 'Tuba.FM',
			matches: ['*://fm.tuba.pl/*'],
			js: ['connectors/tubafm.js']
		},

		{
			label: 'Spotify',
			matches: ['https://player.spotify.com/*'],
			js: ['connectors/v2/spotify.js'],
			version: 2
		},

		{
			label: 'Spotify',
			matches: ['https://play.spotify.com/*'],
			js: ['connectors/v2/spotify-play.js'],
			version: 2
		},

		{
			label: 'Plug.dj',
			matches: ['*://plug.dj/*'],
			js: ['connectors/plugdj.js']
		},

		{
			label: 'Slacker (iframe)',
			matches: ['*://www.slacker.com/webplayer/index_embed.vm'],
			js: ['connectors/slacker.js']
		},

		{
			label: 'Slacker (main page)',
			matches: ['*://www.slacker.com/*'],
			js: ['connectors/v2/slacker2.js'],
			version: 2
		},

		{
			label: 'Daytrotter',
			matches: ['*://www.daytrotter.com/*'],
			js: ['connectors/daytrotter.js']
		},

		{
			label: 'AOL Radio',
			matches: ['*://aolradio.slacker.com/*'],
			js: ['connectors/aolradio.js']
		},

		{
			label: 'HillyDilly',
			matches: ['*://www.hillydilly.com/*'],
			js: ['connectors/hillydilly.js']
		},

		{
			label: 'Groove Music',
			matches: ['*://music.microsoft.com/*'],
			js: ['connectors/groovemusic.js']
		},

		{
			label: '8tracks',
			matches: ['*://8tracks.com/*'],
			js: ['connectors/v2/8tracks.js'],
			version: 2
		},

		{
			label: 'Moje Polskie Radio',
			matches: ['*://moje.polskieradio.pl/station/*'],
			js: ['connectors/mojepolskieradio.js']
		},

		{
			label: 'Nova Planet',
			matches: ['*://www.novaplanet.com/radionova/player'],
			js: ['connectors/novaplanet.js']
		},

		{
			label: 'Radio+ Belgium',
			matches: ['*://www.radioplus.be/*'],
			js: ['connectors/radioplusbe.js']
		},

		{
			label: 'Songza',
			matches: ['*://songza.com/*'],
			js: ['connectors/v2/songza.js'],
			version: 2
		},

		{
			label: 'Douban Programme',
			matches: ['http://music.douban.com/programme/*'],
			js: ['connectors/douban-programme.js']
		},

		{
			label: 'Focus@Will',
			matches: ['*://www.focusatwill.com/*'],
			js: ['connectors/focusatwill.js']
		},

		{
			label: 'Le Tourne Disque',
			matches: ['*://www.letournedisque.com/*'],
			js: ['connectors/letournedisque.js']
		},

		{
			label: 'Rdio',
			matches: ['*://www.rdio.com/*'],
			js: ['connectors/rdio.js']
		},

		{
			label: 'Reddit Playlister',
			matches: ['*://redditplayer.phoenixforgotten.com/*'],
			js: ['connectors/redditplayer.js']
		},

		{
			label: 'Sullen-Ural',
			matches: ['*://sullen-ural.ru/*', '*://*.sullen-ural.ru/*'],
			js: ['connectors/sullen-ural.js']
		},

		{
			label: 'Digitally Imported',
			matches: ['*://www.di.fm/*'],
			js: ['connectors/difm.js']
		},

		{
			label: 'Beats Music',
			matches: ['*://*.beatsmusic.com/*'],
			js: ['vendor/jquery.cookie.js', 'connectors/beats.js']
		},

		{
			label: 'RadioPlayer',
			matches: ['*://www.thisisstar.co.uk/*', '*://live.thebridgeradio.net/*', '*://www.chorley.fm/*', '*://www.sun-fm.com/*', '*://www.minsterfm.com/*', '*://www.uckfieldfm.co.uk/*', '*://radioplayer.bishopfm.com/*', '*://player.jackbristol.com/*', '*://player.106jack.com/*', '*://player.jackradio.com/*', '*://www.tcrfm.co.uk/*', '*://sparksunderland.com/*', '*://player.juicefm.com/*', '*://rp.xrad.io/*', '*://www.radiojackie.com/*', '*://people.bath.ac.uk/*', '*://www.2br.co.uk/*', '*://player.three.fm/*', '*://player.therevolution962.com/*', '*://player.thewave.co.uk/*', '*://www.kcclive.com/*', '*://player.absoluteradio.co.uk/*', '*://aliveradio.net/*', '*://allfm.org/*', '*://www.amazingradio.com/*', '*://www.ambersoundfm.com/*', '*://player.bailriggfm.co.uk/*', '*://player.thebay.co.uk/*', '*://www.bcbradio.co.uk/*', '*://www.thebeach.co.uk/*', '*://www.thebee.co.uk/*', '*://www.bfbs.com/*', '*://player.boltonfm.com/*', '*://andoverplayer.thebreeze.com/*', '*://basingstokeplayer.thebreeze.com/*', '*://bristolplayer.thebreeze.com/*', '*://cheltenhamplayer.thebreeze.com/*', '*://easthampshireplayer.thebreeze.com/*', '*://westwiltsplayer.thebreeze.com/*', '*://newburyplayer.thebreeze.com/*', '*://northdorsetplayer.thebreeze.com/*', '*://northsomersetplayer.thebreeze.com/*', '*://southplayer.thebreeze.com/*', '*://southamptonplayer.thebreeze.com/*', '*://winchesterplayer.thebreeze.com/*', '*://southsomersetplayer.thebreeze.com/*', '*://bridge.fm/*', '*://www.capitalfm.com/*', '*://www.capitalxtra.com/*', '*://www.thecatradio.co.uk/*', '*://ukradioplayer.cfmradio.com/*', '*://www.southendandchelmsfordradio.com/*', '*://www.silk1069.com/*', '*://www.dee1063.com/*', '*://app.musicradio.com/*', '*://ukradioplayer.citytalk.fm/*', '*://www.classicfm.com/*', '*://ukradioplayer.clyde1.com/*', '*://ukradioplayer.clyde2.com/*', '*://player.compassfm.co.uk/*', '*://northamptonshire.connectfm.com/*', '*://peterborough.connectfm.com/*', '*://ukradioplayer.coolfm.co.uk/*', '*://www.crossrhythms.co.uk/*', '*://crushradio.co.uk/*', '*://player.dearnefm.co.uk/*', '*://diversefm.com/*', '*://ukradioplayer.downtown.co.uk/*', '*://www.dream100.com/*', '*://www.drystoneradio.co.uk/*', '*://www.eagleextra.co.uk/*', '*://www.964eagle.co.uk/*', '*://www.eagle3.co.uk/*', '*://www.energyfm.net/*', '*://ondemand.georgeandfire.co.uk/*', '*://www.forestfm.co.uk/*', '*://ukradioplayer.forth2.com/*', '*://ukradioplayer.forthone.com/*', '*://www.frenchradiolondon.com/*', '*://www.funkidslive.com/*', '*://www.futureradio.co.uk/*', '*://www.gateway978.com/*', '*://nwplayer.gaydio.co.uk/*', '*://player.gaydio.co.uk/*', '*://ukradioplayer.hallamfm.co.uk/*', '*://ukrp.musicradio.com/*', '*://www.heart.co.uk/*', '*://ukradioplayer.heatradio.com/*', '*://ukradioplayer.thehitsradio.com/*', '*://player.hot1028.com/*', '*://www.hubradio.co.uk/*', '*://imaginefm.net/*', '*://www.indigofm.co.uk/*', '*://www.iwradio.co.uk/*', '*://player.jackfmswindon.com/*', '*://www.jazzfm.co/*', '*://player.juicebrighton.com/*', '*://kanefm.com/*', '*://player.kcfm.co.uk/*', '*://ukradioplayer.kerrangradio.co.uk/*', '*://ukradioplayer.key103.co.uk/*', '*://player.kingdomfm.co.uk/*', '*://kiss101.ukradioplayer.kissfmuk.com/*', '*://kiss105.ukradioplayer.kissfmuk.com/*', '*://kiss100.ukradioplayer.kissfmuk.com/*', '*://ukradioplayer.kissfresh.kissfmuk.com/*', '*://ukradioplayer.kisstory.kissfmuk.com/*', '*://www.klfm967.co.uk/*', '*://streaming.kentonline.co.uk/*', '*://player.lincsfm.co.uk/*', '*://ukradioplayer.magic.co.uk/*', '*://ukradioplayer.manchestersmagic.co.uk/*', '*://ukradioplayer.magic1152.co.uk/*', '*://ukradioplayer.magic1161.co.uk/*', '*://ukradioplayer.magic1170.co.uk/*', '*://ukradioplayer.magic1548.co.uk/*', '*://ukradioplayer.magic828.co.uk/*', '*://ukradioplayer.magic999.co.uk/*', '*://ukradioplayer.magicam.co.uk/*', '*://player.manxradio.com/*', '*://ukradioplayer.metroradio.co.uk/*', '*://ukradioplayerone.mfr.co.uk/*', '*://ukradioplayertwo.mfr.co.uk/*', '*://www.ministryofsound.com/*', '*://www.mix96.co.uk/*', '*://www.mkfm.com/*', '*://nationhits.com/*', '*://www.nationradio.com/*', '*://www.northnorfolkradio.com/*', '*://ukradioplayer.northsound1.com/*', '*://ukradioplayer.northsound2.com/*', '*://www.999radionorwich.com/*', '*://player.oakfm.co.uk/*', '*://www.originalfm.com/*', '*://palm105.co.uk/*', '*://player.peakfm.net/*', '*://www.piratefm.co.uk/*', '*://player.planetrock.com/*', '*://www.premierradio.org.uk/*', '*://player.pulse2.net/*', '*://player.pulse.co.uk/*', '*://ukradioplayer.radioaire.co.uk/*', '*://ukradioplayer.radioborders.com/*', '*://radiocarmarthenshire.com/*', '*://www.radiocaroline.co.uk/*', '*://radioceredigion.com/*', '*://ukradioplayer.radiocity.co.uk/*', '*://www.radioessex.com/*', '*://player.radioexe.co.uk/*', '*://radiolab.beds.ac.uk/*', '*://radiopembrokeshire.com/*', '*://radioplus.org.uk/*', '*://www.radiotyneside.co.uk/*', '*://www.radioverulam.com/*', '*://player.wave965.com/*', '*://radioreverb.com/*', '*://www.realradionortheast.co.uk/*', '*://www.realradionorthwest.co.uk/*', '*://www.realradio-scotland.co.uk/*', '*://www.realradiowales.co.uk/*', '*://www.realradioxs.co.uk/*', '*://www.realradioyorkshire.co.uk/*', '*://www.reprezent.org.uk/*', '*://radioplayer.resonancefm.com/*', '*://player.ridingsfm.co.uk/*', '*://rinse.fm/*', '*://listen.insightradio.co.uk/*', '*://ukradioplayer.rockfm.co.uk/*', '*://player.rotherfm.co.uk/*', '*://player.rutlandradio.co.uk/*', '*://scarletfm.com/*', '*://www.sfmradio.com/*', '*://www.toxicflames.co.uk/*', '*://player.signal1.co.uk/*', '*://player.signal107.co.uk/*', '*://player.signal2.co.uk/*', '*://smilesussex.com/*', '*://www.smoothradio.co.uk/*', '*://www.solarradio.com/*', '*://www.somervalleyfm.co.uk/*', '*://player.soundartradio.org.uk/*', '*://www.thesourcefm.co.uk/*', '*://www.spectrumradio.net/*', '*://www.spirefm.co.uk/*', '*://www.spiritfm.net/*', '*://www.star107.co.uk/*', '*://www.strayfm.com/*', '*://www.susyradio.com/*', '*://player.swanseasound.co.uk/*', '*://www.switchradio.co.uk/*', '*://talksport.com/*', '*://tonefm.co.uk/*', '*://ukradioplayer.tayam.co.uk/*', '*://ukradioplayer.tayfm.co.uk/*', '*://www.teamrockradio.com/*', '*://ukradioplayer.tfmradio.com/*', '*://player.towerfm.co.uk/*', '*://www.town102.com/*', '*://player.traxfm.co.uk/*', '*://player.2lr.co.uk/*', '*://www.u105.com/*', '*://www.ucb.co.uk/*', '*://ury.org.uk/*', '*://urn1350.net/*', '*://ukradioplayer.vikingfm.co.uk/*', '*://www.thevoicefm.co.uk/*', '*://ruvr.co.uk/*', '*://ukradioplayer.wave105.com/*', '*://www.wessexfm.com/*', '*://ukradioplayer.westfm.co.uk/*', '*://ukradioplayer.westsound.co.uk/*', '*://ukradioplayer.westsoundradio.com/*', '*://player.wirefm.com/*', '*://player.wishfm.net/*', '*://www.xfm.co.uk/*', '*://www.yorkshirecoastradio.com/*'],
			js: ['connectors/radioplayer.js']
		},

		{
			label: 'BBC RadioPlayer',
			matches: ['*://www.bbc.co.uk/radio/player/*'],
			js: ['connectors/v2/bbcradioplayer.js'],
			version: 2
		},

		{
			label: 'Gaana.com',
			matches: ['*://gaana.com/*'],
			js: ['connectors/gaana.js']
		},

		{
			label: 'Music Unlimited',
			matches: ['*://music.sonyentertainmentnetwork.com/*'],
			js: ['connectors/musicunlimited.js']
		},

		{
			label: 'Yandex.Music',
			matches: ['*://music.yandex.ru/*'],
			js: ['connectors/yandex.js']
		},

		{
			label: 'PLEX',
			matches: ['*://*32400/web/*', '*://plex.tv/web/*'],
			js: ['connectors/plex.js']
		},

		{
			label: 'Pleer.Com (Prostopleer)',
			matches: ['*://pleer.com/*', '*://prostopleer.com/*'],
			js: ['connectors/pleer.js']
		},

		{
			label: 'TuneIn',
			matches: ['*://tunein.com/*'],
			js: ['connectors/tunein.js']
		},

		{
			label: 'MixCloud (Timestamped mixes only)',
			matches: ['*://mixcloud.com/*', '*://*.mixcloud.com/*'],
			js: ['connectors/v2/mixcloud.js'],
			version: 2
		},

		{
			label: 'ReverbNation',
			matches: ['*://www.reverbnation.com/*'],
			js: ['connectors/reverbnation.js']
		},

		{
			label: 'Xiami.com',
			matches: ['http://www.xiami.com/play*'],
			js: ['connectors/v2/xiami.js'],
			version: 2
		},

		{
			label: 'NRK Radio',
			matches: ['*://radio.nrk.no/*'],
			js: ['connectors/nrkradio.js']
		},

		{
			label: 'Archive.org',
			matches: ['*://archive.org/details/*'],
			js: ['connectors/v2/archive.js'],
			version: 2
		},

		{
			label: 'Odnoklassniki',
			matches: ['*://odnoklassniki.ru/*', '*://ok.ru/*'],
			js: ['connectors/odnoklassniki.js'],
			allFrames: true
		},

		{
			label: 'Soundozer',
			matches: ['*://soundozer.com/*'],
			js: ['connectors/soundozer.js']
		},

		{
			label: '163 Music',
			matches: ['*://music.163.com/*'],
			js: ['connectors/v2/163music.js'],
			version: 2
		},

		{
			label: 'blinkboxMusic',
			matches: ['*://www.blinkboxmusic.com/*'],
			js: ['connectors/blinkboxmusic.js']
		},

		{
			label: 'luooMusic',
			matches: ['*://www.luoo.net/*'],
			js: ['connectors/luoo.js']
		},

		{
			label: 'ambientsleepingpill',
			matches: ['*://*.ambientsleepingpill.com/'],
			js: ['connectors/ambientsleepingpill.js']
		},

		{
			label: 'Blitzr',
			matches: ['*://*.blitzr.com/*', '*://blitzr.com/*'],
			js: ['connectors/blitzr.js']
		},

		{
			label: 'TIDAL',
			matches: ['*://listen.tidalhifi.com/*', '*://listen.tidal.com/*'],
			js: ['connectors/v2/tidal.js'],
			version: 2
		},

		{
			label: 'Bop.fm',
			matches: ['*://bop.fm/*'],
			js: ['connectors/v2/bopfm.js'],
			version: 2
		},

		{
			label: 'Radionomy',
			matches: ['*://www.radionomy.com/*'],
			js: ['connectors/v2/radionomy.js'],
			version: 2
		},

		{
<<<<<<< HEAD
			label: 'Jolicloud',
			matches: ['*://drive.jolicloud.com/*'],
			js: ['connectors/v2/jolicloud.js'],
			version: 2
		},

		{
			label: 'myradio.ua',
			matches: ['*://myradio.ua/*'],
			js: ['connectors/v2/myradio.ua.js'],
=======
			label: 'SlashFavorites',
			matches: ['*://slashfavorites.com/*'],
			js: ['connectors/v2/slashfavorites.js'],
>>>>>>> 66a0c660
			version: 2
		},

		{
			label: 'Jazzradio',
			matches: ['*://www.jazzradio.com/*'],
			js: ['connectors/v2/jazzradio.js'],
			version: 2
		},

		{
			label: 'Musicload',
			matches: ['*://www.musicload.de/*'],
			js: ['connectors/v2/musicload.js'],
			version: 2
		},

		{
			label: 'Noon Pacific',
			matches: ['*://www.noonpacific.com/*', '*://noonpacific.com/*'],
			js: ['connectors/v2/noonpacific.js'],
			version: 2
		},

		{
			label: 'SomaFM',
			matches: ['*://somafm.com/player/*'],
			js: ['connectors/v2/somafm.js'],
			version: 2
		},

		{
			label: 'Noisetrade',
			matches: ['*://www.noisetrade.com/*', '*://noisetrade.com/*'],
			js: ['connectors/v2/noisetrade.js'],
			version: 2
		},

		{
			label: 'Free Music Archive',
			matches: ['*://www.freemusicarchive.org/*', '*://freemusicarchive.org/*', '*://www.freemusicarchive.com/*', '*://freemusicarchive.com/*'],
			js: ['connectors/v2/freemusicarchive.js'],
			version: 2
		},

		{
			label: 'musicase',
			matches: ['*://musicase.me/*'],
			js: ['connectors/v2/musicase.js'],
			version: 2
		},

		{
			label: 'Reddit Music Player',
			matches: ['*://reddit.musicplayer.io/'],
			js: ['connectors/v2/redditmusicplayer.js'],
			version: 2
		},

		{
			label: 'kollekt.fm',
			matches: ['*://kollekt.fm/*'],
			js: ['connectors/v2/kollekt.js'],
			version: 2
		},

		{
			label: 'audiosplitter.fm',
			matches: ['*://audiosplitter.fm/*'],
			js: ['connectors/v2/audiosplitter.js'],
			version: 2
		},

		{
			label: 'novoeradio.by',
			matches: ['*://www.novoeradio.by/*'],
			js: ['connectors/v2/novoeradio.js'],
			version: 2
		},

		{
			label: 'Tradiio',
			matches: ['*://tradiio.com/*', '*://*.tradiio.com/*'],
			js: ['connectors/v2/tradiio.js'],
			version: 2
		},

		{
			label: 'Yandex radio',
			matches: ['https://radio.yandex.ru/*'],
			js: ['connectors/v2/yandexradio.js'],
			version: 2
		},

		{
			label: 'Dash Radio',
			matches: ['*://dashradio.com/*'],
			js: ['connectors/v2/dashradio.js'],
			version: 2
		},

		{
			label: 'oplayer',
			matches: ['*://oplayer.org/*'],
			js: ['connectors/v2/jplayer-oplayer.js'],
			version: 2
		},

		{
			label: 'EDM.com',
			matches: ['*://edm.com/*'],
			js: ['connectors/v2/edm.js'],
			version: 2
		},

		{
			label: 'post-player',
			matches: ['*://post-player.org/*'],
			js: ['connectors/v2/jplayer-postplayer.js'],
			version: 2
		},

		{
			label: 'Dream FM',
			matches: ['*://dreamfm.biz/*'],
			js: ['connectors/v2/dreamfm.js'],
			version: 2
		},

		{
			label: 'Radio Paradise',
			matches: ['*://*.radioparadise.com/*'],
			js: ['connectors/v2/radioparadise.js'],
			allFrames: true,
			version: 2
		},

		{
			label: 'beatport - www',
			matches: ['*://www.beatport.com/*'],
			js: ['connectors/v2/beatport-www.js'],
			version: 2
		},

		{
			label: 'themusicninja',
			matches: ['*://www.themusicninja.com/*'],
			js: ['connectors/v2/themusicninja.js'],
			version: 2
		},

		{
			label: 'trntbl.me',
			matches: ['*://*.trntbl.me/*', '*://trntbl.me/*'],
			js: ['connectors/v2/trntblme.js'],
			version: 2
		},

		{
			label: 'wavo.me',
			matches: ['https://wavo.me/*'],
			js: ['connectors/v2/wavome.js'],
			version: 2
		}

	];
});<|MERGE_RESOLUTION|>--- conflicted
+++ resolved
@@ -485,7 +485,6 @@
 		},
 
 		{
-<<<<<<< HEAD
 			label: 'Jolicloud',
 			matches: ['*://drive.jolicloud.com/*'],
 			js: ['connectors/v2/jolicloud.js'],
@@ -496,11 +495,13 @@
 			label: 'myradio.ua',
 			matches: ['*://myradio.ua/*'],
 			js: ['connectors/v2/myradio.ua.js'],
-=======
+			version: 2
+		},
+
+		{
 			label: 'SlashFavorites',
 			matches: ['*://slashfavorites.com/*'],
 			js: ['connectors/v2/slashfavorites.js'],
->>>>>>> 66a0c660
 			version: 2
 		},
 
